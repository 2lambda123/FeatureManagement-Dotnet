﻿// Copyright (c) Microsoft Corporation.
// Licensed under the MIT license.
//
using System.Diagnostics;
using Microsoft.AspNetCore.Mvc;
using FeatureFlagDemo.Models;
using Microsoft.AspNetCore.Http;
using Microsoft.FeatureManagement;
using Microsoft.FeatureManagement.Mvc;
using System.Threading.Tasks;
using System.Threading;

namespace FeatureFlagDemo.Controllers
{
    public class HomeController : Controller
    {
        private readonly IVariantFeatureManager _featureManager;

        public HomeController(IFeatureManagerSnapshot featureSnapshot)
        {
            _featureManager = featureSnapshot;
        }

        [FeatureGate(MyFeatureFlags.Home)]
        public async Task<IActionResult> Index()
        {
<<<<<<< HEAD
            bool test = await _featureManager.IsEnabledAsync(nameof(MyFeatureFlags.Banner), CancellationToken.None);
=======
            bool test = await _featureManager.GetVariantAsync(nameof(MyFeatureFlags.Banner));
>>>>>>> 86ff346d
            return View();
        }

        public async Task<IActionResult> About(CancellationToken cancellationToken)
        {
            ViewData["Message"] = "Your application description page.";

            if (await _featureManager.IsEnabledAsync(nameof(MyFeatureFlags.CustomViewData), cancellationToken))
            {
                ViewData["Message"] = $"This is FANCY CONTENT you can see only if '{nameof(MyFeatureFlags.CustomViewData)}' is enabled.";
            };

            return View();
        }

        public IActionResult Contact()
        {
            ViewData["Message"] = "Your contact page.";

            return View();
        }

        [FeatureGate(MyFeatureFlags.Beta)]
        public IActionResult Beta()
        {
            ViewData["Message"] = "Your contact page.";

            return View();
        }

        public IActionResult Privacy()
        {
            return View();
        }

        [ResponseCache(Duration = 0, Location = ResponseCacheLocation.None, NoStore = true)]
        public IActionResult Error()
        {
            return View(new ErrorViewModel { RequestId = Activity.Current?.Id ?? HttpContext.TraceIdentifier });
        }
    }
}<|MERGE_RESOLUTION|>--- conflicted
+++ resolved
@@ -24,11 +24,7 @@
         [FeatureGate(MyFeatureFlags.Home)]
         public async Task<IActionResult> Index()
         {
-<<<<<<< HEAD
-            bool test = await _featureManager.IsEnabledAsync(nameof(MyFeatureFlags.Banner), CancellationToken.None);
-=======
             bool test = await _featureManager.GetVariantAsync(nameof(MyFeatureFlags.Banner));
->>>>>>> 86ff346d
             return View();
         }
 
