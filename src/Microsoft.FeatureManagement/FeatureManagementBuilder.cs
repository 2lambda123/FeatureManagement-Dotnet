﻿// Copyright (c) Microsoft Corporation.
// Licensed under the MIT license.
//
using System;
using System.Collections.Generic;
using System.Linq;
using Microsoft.Extensions.DependencyInjection;

namespace Microsoft.FeatureManagement
{
    /// <summary>
    /// Provides a way to customize feature management.
    /// </summary>
    class FeatureManagementBuilder : IFeatureManagementBuilder
    {
        public FeatureManagementBuilder(IServiceCollection services)
        {
            Services = services ?? throw new ArgumentNullException(nameof(services));
        }

        public IServiceCollection Services { get; }

        public IFeatureManagementBuilder AddFeatureFilter<T>() where T : IFeatureFilterMetadata
        {
            Type serviceType = typeof(IFeatureFilterMetadata);

            Type implementationType = typeof(T);

            IEnumerable<Type> featureFilterImplementations = implementationType.GetInterfaces()
                .Where(i => i == typeof(IFeatureFilter) || 
                            (i.IsGenericType && i.GetGenericTypeDefinition().IsAssignableFrom(typeof(IContextualFeatureFilter<>))));

            if (featureFilterImplementations.Count() > 1)
            {
                throw new ArgumentException($"A single feature filter cannot implement more than one feature filter interface.", nameof(T));
            }

            if (!Services.Any(descriptor => descriptor.ServiceType == serviceType && descriptor.ImplementationType == implementationType))
            {
                //
                // Register the feature filter with the same lifetime as the feature manager
<<<<<<< HEAD
                if (!Services.Any(descriptor => descriptor.ServiceType == typeof(FeatureManager) && descriptor.Lifetime == ServiceLifetime.Scoped))
                {
                    Services.AddSingleton(serviceType, implementationType);
                }
                else
                {
                    Services.AddScoped(serviceType, implementationType);
=======
                if (Services.Any(descriptor => descriptor.ServiceType == typeof(IFeatureManager) && descriptor.Lifetime == ServiceLifetime.Scoped))
                {
                    Services.AddScoped(serviceType, implementationType);
                }
                else
                {
                    Services.AddSingleton(serviceType, implementationType);
>>>>>>> 0c19f074
                }
            }

            return this;
        }

        public IFeatureManagementBuilder AddSessionManager<T>() where T : ISessionManager
        {
            //
            // Register the session manager with the same lifetime as the feature manager
<<<<<<< HEAD
            if (!Services.Any(descriptor => descriptor.ServiceType == typeof(FeatureManager) && descriptor.Lifetime == ServiceLifetime.Scoped))
            {
                Services.AddSingleton(typeof(ISessionManager), typeof(T));
            }
            else
            {
                Services.AddScoped(typeof(ISessionManager), typeof(T));
=======
            if (Services.Any(descriptor => descriptor.ServiceType == typeof(IFeatureManager) && descriptor.Lifetime == ServiceLifetime.Scoped))
            {
                Services.AddScoped(typeof(ISessionManager), typeof(T));
            }
            else
            {
                Services.AddSingleton(typeof(ISessionManager), typeof(T));
>>>>>>> 0c19f074
            }

            return this;
        }
    }
}<|MERGE_RESOLUTION|>--- conflicted
+++ resolved
@@ -39,15 +39,6 @@
             {
                 //
                 // Register the feature filter with the same lifetime as the feature manager
-<<<<<<< HEAD
-                if (!Services.Any(descriptor => descriptor.ServiceType == typeof(FeatureManager) && descriptor.Lifetime == ServiceLifetime.Scoped))
-                {
-                    Services.AddSingleton(serviceType, implementationType);
-                }
-                else
-                {
-                    Services.AddScoped(serviceType, implementationType);
-=======
                 if (Services.Any(descriptor => descriptor.ServiceType == typeof(IFeatureManager) && descriptor.Lifetime == ServiceLifetime.Scoped))
                 {
                     Services.AddScoped(serviceType, implementationType);
@@ -55,7 +46,6 @@
                 else
                 {
                     Services.AddSingleton(serviceType, implementationType);
->>>>>>> 0c19f074
                 }
             }
 
@@ -66,15 +56,6 @@
         {
             //
             // Register the session manager with the same lifetime as the feature manager
-<<<<<<< HEAD
-            if (!Services.Any(descriptor => descriptor.ServiceType == typeof(FeatureManager) && descriptor.Lifetime == ServiceLifetime.Scoped))
-            {
-                Services.AddSingleton(typeof(ISessionManager), typeof(T));
-            }
-            else
-            {
-                Services.AddScoped(typeof(ISessionManager), typeof(T));
-=======
             if (Services.Any(descriptor => descriptor.ServiceType == typeof(IFeatureManager) && descriptor.Lifetime == ServiceLifetime.Scoped))
             {
                 Services.AddScoped(typeof(ISessionManager), typeof(T));
@@ -82,7 +63,6 @@
             else
             {
                 Services.AddSingleton(typeof(ISessionManager), typeof(T));
->>>>>>> 0c19f074
             }
 
             return this;
