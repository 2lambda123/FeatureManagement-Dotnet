﻿// Copyright (c) Microsoft Corporation.
// Licensed under the MIT license.
//
using Microsoft.Extensions.DependencyInjection;
using Microsoft.Extensions.DependencyInjection.Extensions;
using Microsoft.FeatureManagement.FeatureFilters;
using System.Linq;

namespace Microsoft.FeatureManagement
{
    /// <summary>
    /// Extensions used to add feature management functionality.
    /// </summary>
    public static class FeatureManagementBuilderExtensions
    {
        /// <summary>
        /// Adds an <see cref="ITargetingContextAccessor"/> to be used for targeting and registers the targeting filter to the feature management system.
        /// </summary>
        /// <param name="builder">The <see cref="IFeatureManagementBuilder"/> used to customize feature management functionality.</param>
        /// <returns>A <see cref="IFeatureManagementBuilder"/> that can be used to customize feature management functionality.</returns>
        public static IFeatureManagementBuilder WithTargeting<T>(this IFeatureManagementBuilder builder) where T : ITargetingContextAccessor
        {
            //
            // Register the targeting context accessor with the same lifetime as the feature manager
<<<<<<< HEAD
            if (!builder.Services.Any(descriptor => descriptor.ServiceType == typeof(FeatureManager) && descriptor.Lifetime == ServiceLifetime.Scoped))
            {
                builder.Services.TryAddSingleton(typeof(ITargetingContextAccessor), typeof(T));
            }
            else
            {
                builder.Services.TryAddScoped(typeof(ITargetingContextAccessor), typeof(T));
=======
            if (builder.Services.Any(descriptor => descriptor.ServiceType == typeof(IFeatureManager) && descriptor.Lifetime == ServiceLifetime.Scoped))
            {
                builder.Services.TryAddScoped(typeof(ITargetingContextAccessor), typeof(T));
            }
            else
            {
                builder.Services.TryAddSingleton(typeof(ITargetingContextAccessor), typeof(T));
>>>>>>> 0c19f074
            }

            builder.AddFeatureFilter<TargetingFilter>();

            return builder;
        }
    }
}<|MERGE_RESOLUTION|>--- conflicted
+++ resolved
@@ -22,15 +22,6 @@
         {
             //
             // Register the targeting context accessor with the same lifetime as the feature manager
-<<<<<<< HEAD
-            if (!builder.Services.Any(descriptor => descriptor.ServiceType == typeof(FeatureManager) && descriptor.Lifetime == ServiceLifetime.Scoped))
-            {
-                builder.Services.TryAddSingleton(typeof(ITargetingContextAccessor), typeof(T));
-            }
-            else
-            {
-                builder.Services.TryAddScoped(typeof(ITargetingContextAccessor), typeof(T));
-=======
             if (builder.Services.Any(descriptor => descriptor.ServiceType == typeof(IFeatureManager) && descriptor.Lifetime == ServiceLifetime.Scoped))
             {
                 builder.Services.TryAddScoped(typeof(ITargetingContextAccessor), typeof(T));
@@ -38,7 +29,6 @@
             else
             {
                 builder.Services.TryAddSingleton(typeof(ITargetingContextAccessor), typeof(T));
->>>>>>> 0c19f074
             }
 
             builder.AddFeatureFilter<TargetingFilter>();
