--- conflicted
+++ resolved
@@ -28,7 +28,22 @@
         public RequirementType RequirementType { get; set; } = RequirementType.Any;
 
         /// <summary>
-<<<<<<< HEAD
+        /// When set to <see cref="FeatureStatus.Disabled"/>, this feature will always be considered disabled regardless of the rest of the feature definition.
+        /// The default value is <see cref="FeatureStatus.Conditional"/>.
+        /// </summary>
+        public FeatureStatus Status { get; set; } = FeatureStatus.Conditional;
+
+        /// <summary>
+        /// Describes how variants should be allocated.
+        /// </summary>
+        public Allocation Allocation { get; set; }
+
+        /// <summary>
+        /// A list of variant definitions that specify a configuration to return when assigned.
+        /// </summary>
+        public IEnumerable<VariantDefinition> Variants { get; set; } = Enumerable.Empty<VariantDefinition>();
+
+        /// <summary>
         /// A value used to group feature flags.
         /// A <see cref="Label"/> is used together with a <see cref="Name"/> to uniquely identify a feature.
         /// </summary>
@@ -49,21 +64,5 @@
         /// A flag to enable or disable sending telemetry events to the registered <see cref="ITelemetryProvider">.
         /// </summary>
         public bool EnableTelemetry { get; set; }
-=======
-        /// When set to <see cref="FeatureStatus.Disabled"/>, this feature will always be considered disabled regardless of the rest of the feature definition.
-        /// The default value is <see cref="FeatureStatus.Conditional"/>.
-        /// </summary>
-        public FeatureStatus Status { get; set; } = FeatureStatus.Conditional;
-
-        /// <summary>
-        /// Describes how variants should be allocated.
-        /// </summary>
-        public Allocation Allocation { get; set; }
-
-        /// <summary>
-        /// A list of variant definitions that specify a configuration to return when assigned.
-        /// </summary>
-        public IEnumerable<VariantDefinition> Variants { get; set; } = Enumerable.Empty<VariantDefinition>();
->>>>>>> b1b1562e
     }
 }