# .NET Feature Management


[![Microsoft.FeatureManagement](https://img.shields.io/nuget/v/Microsoft.FeatureManagement?label=Microsoft.FeatureManagement)](https://www.nuget.org/packages/Microsoft.FeatureManagement)
[![Microsoft.FeatureManagement.AspNetCore](https://img.shields.io/nuget/v/Microsoft.FeatureManagement.AspNetCore?label=Microsoft.FeatureManagement.AspNetCore)](https://www.nuget.org/packages/Microsoft.FeatureManagement.AspNetCore)

Feature flags provide a way for .NET and ASP.NET Core applications to turn features on or off dynamically. Developers can use feature flags in simple use cases like conditional statements to more advanced scenarios like conditionally adding routes or MVC filters. Feature flags build on top of the .NET Core configuration system. Any .NET Core configuration provider is capable of acting as the back-bone for feature flags.

Here are some of the benefits of using this library:

* A common convention for feature management
* Low barrier-to-entry
  * Built on `IConfiguration`
  * Supports JSON file feature flag setup
* Feature Flag lifetime management
  * Configuration values can change in real-time, feature flags can be consistent across the entire request
* Simple to Complex Scenarios Covered
  * Toggle on/off features through declarative configuration file
  * Dynamically evaluate state of feature based on call to server
* API extensions for ASP.NET Core and MVC framework
  * Routing
  * Filters
  * Action Attributes

**API Reference**: https://go.microsoft.com/fwlink/?linkid=2091700

## Index
* [Feature Flags](#feature-flags)
    * [Feature Filters](#feature-filters)
    * [Feature Flag Declaration](#feature-flag-declaration)
    * [ASP.NET Core Integration](#ASPNET-Core-Integration)
    * [Built-in Feature Filters](#built-in-Feature-Filters)
* [Targeting](#targeting)
  * [Targeting Exclusion](#targeting-exclusion)
* [Variants](#variants)
* [Telemetry](#telemetry)
    * [Enabling Telemetry](#enabling-telemetry)
    * [Custom Telemetry Publishers](#custom-telemetry-publishers)
    * [Application Insights Telemetry Publisher](#application-insights-telemetry-publisher)
* [Caching](#caching)
* [Custom Feature Providers](#custom-feature-providers)

## Feature Flags
Feature flags are composed of two parts, a name and a list of feature-filters that are used to turn the feature on.

### Feature Filters
Feature filters define a scenario for when a feature should be enabled. When a feature is evaluated for whether it is on or off, its list of feature-filters are traversed until one of the filters decides the feature should be enabled. At this point the feature is considered enabled and traversal through the feature filters stops. If no feature filter indicates that the feature should be enabled, then it will be considered disabled.

As an example, a Microsoft Edge browser feature filter could be designed. This feature filter would activate any features it is attached to as long as an HTTP request is coming from Microsoft Edge.

### Feature Flag Configuration

The .NET Core configuration system is used to determine the state of feature flags. The foundation of this system is `IConfiguration`. Any provider for IConfiguration can be used as the feature state provider for the feature flag library. This enables scenarios ranging from appsettings.json to Azure App Configuration and more.

### Feature Flag Declaration

The feature management library supports appsettings.json as a feature flag source since it is a provider for .NET Core's IConfiguration system. Below we have an example of the format used to set up feature flags in a json file.

``` JavaScript
{
    "Logging": {
        "LogLevel": {
            "Default": "Warning"
        }
    },

    // Define feature flags in a json file
    "FeatureManagement": {
        "FeatureT": {
            "EnabledFor": [
                {
                    "Name": "AlwaysOn"
                }
            ]
        },
        "FeatureU": {
            "EnabledFor": []
        },
        "FeatureV": {
            "EnabledFor": [
                {
                    "Name": "TimeWindow",
                    "Parameters": {
                        "Start": "Wed, 01 May 2019 13:59:59 GMT",
                        "End": "Mon, 01 July 2019 00:00:00 GMT"
                    }
                }
            ]
        }
    }
}
```

The `FeatureManagement` section of the json document is used by convention to load feature flag settings. In the section above, we see that we have provided three different features. Features define their feature filters using the `EnabledFor` property. In the feature filters for `FeatureT` we see `AlwaysOn`. This feature filter is built-in and if specified will always enable the feature. The `AlwaysOn` feature filter does not require any configuration so it only has the `Name` property. `FeatureU` has no filters in its `EnabledFor` property and thus will never be enabled. Any functionality that relies on this feature being enabled will not be accessible as long as the feature filters remain empty. However, as soon as a feature filter is added that enables the feature it can begin working. `FeatureV` specifies a feature filter named `TimeWindow`. This is an example of a configurable feature filter. We can see in the example that the filter has a `Parameters` property. This is used to configure the filter. In this case, the start and end times for the feature to be active are configured.

**Advanced:** The usage of colon ':' in feature flag names is forbidden.

### On/Off Declaration
 
The following snippet demonstrates an alternative way to define a feature that can be used for on/off features. 
``` JavaScript
{
    "Logging": {
        "LogLevel": {
            "Default": "Warning"
        }
    },

    // Define feature flags in config file
    "FeatureManagement": {
        "FeatureT": true, // On feature
        "FeatureX": false // Off feature
    }
}
```

### RequirementType

The `RequirementType` property of a feature flag is used to determine if the filters should use `Any` or `All` logic when evaluating the state of a feature. If `RequirementType` is not specified, the default value is `Any`.

* `Any` means only one filter needs to evaluate to true for the feature to be enabled. 
* `All` means every filter needs to evaluate to true for the feature to be enabled.

A `RequirementType` of `All` changes the traversal. First, if there are no filters, the feature will be disabled. Then, the feature-filters are traversed until one of the filters decides that the feature should be disabled. If no filter indicates that the feature should be disabled, then it will be considered enabled.

```
"FeatureW": {
    "RequirementType": "All",
    "EnabledFor": [
        {
            "Name": "TimeWindow",
            "Parameters": {
                "Start": "Mon, 01 May 2023 13:59:59 GMT",
                "End": "Sat, 01 July 2023 00:00:00 GMT"
            }
        },
        {
            "Name": "Percentage",
            "Parameters": {
                "Value": "50"
            }
        }
    ]
}
```

In the above example, `FeatureW` specifies a `RequirementType` of `All`, meaning all of it's filters must evaluate to true for the feature to be enabled. In this case, the feature will be enabled for 50% of users during the specified time window.

### Status

`Status` is an optional property of a feature flag that controls how a flag's enabled state is evaluated. By default, the status of a flag is `Conditional`, meaning that feature filters should be evaluated to determine if the flag is enabled. If the `Status` of a flag is set to `Disabled` then feature filters are not evaluated and the flag is always considered to be disabled.


```
"FeatureX": {
    "Status": "Disabled",
    "EnabledFor": [
        {
            "Name": "AlwaysOn"
        }
    ]
}
```

In this example, even though the `AlwaysOn` filter would normally always make the feature enabled, the `Status` property is set to `Disabled`, so this feature will always be disabled. 
   
### Service Registration

Feature flags rely on .NET Core dependency injection. We can register the feature management services using standard conventions.

``` C#
using Microsoft.FeatureManagement;

public class Startup
{
    public void ConfigureServices(IServiceCollection services)
    {
        services.AddFeatureManagement();
    }
}
```

By default, the feature manager retrieves feature flag configuration from the "FeatureManagement" section of the .NET Core configuration data. If the "FeatureManagement" section does not exist, the configuration will be considered empty.

You can also specify that feature flag configuration should be retrieved from a different configuration section by passing the section to `AddFeatureManagement`. The following example tells the feature manager to read from a different section called "MyFeatureFlags" instead:

``` C#
services.AddFeatureManagement(configuration.GetSection("MyFeatureFlags"));
```

### Scoped Feature Management Services

The `AddFeatureManagement` method adds feature management services as singletons within the application, but there are scenarios where it may be necessary for feature management services to be added as scoped services instead. For example, users may want to use feature filters which consume scoped services for context information. In this case, the `AddScopedFeatureManagement` method should be used instead. This will ensure that feature management services, including feature filters, are added as scoped services.

``` C#
services.AddScopedFeatureManagement();
```

## Consumption
The simplest use case for feature flags is to do a conditional check for whether a feature is enabled to take different paths in code. The uses cases grow from there as the feature flag API begins to offer extensions into ASP.NET Core.

### Feature Check
The basic form of feature management is checking if a feature is enabled and then performing actions based on the result. This is done through the `IFeatureManager`'s `IsEnabledAsync` method.

``` C#
…
IFeatureManager featureManager;
…
if (await featureManager.IsEnabledAsync("FeatureX"))
{
    // Do something
}
```

### Dependency Injection

When using the feature management library with MVC, the `IFeatureManager` can be obtained through dependency injection.

``` C#
public class HomeController : Controller
{
    private readonly IFeatureManager _featureManager;
    
    public HomeController(IFeatureManager featureManager)
    {
        _featureManager = featureManager;
    }
}
```

## ASP.NET Core Integration
The feature management library provides functionality in ASP.NET Core and MVC to enable common feature flag scenarios in web applications. These capabilities are available by referencing the [Microsoft.FeatureManagement.AspNetCore](https://www.nuget.org/packages/Microsoft.FeatureManagement.AspNetCore/) NuGet package.

### Controllers and Actions
MVC controller and actions can require that a given feature, or one of any list of features, be enabled in order to execute. This can be done by using a `FeatureGateAttribute`, which can be found in the `Microsoft.FeatureManagement.Mvc` namespace. 

``` C#
[FeatureGate("FeatureX")]
public class HomeController : Controller
{
    …
}
```

The `HomeController` above is gated by "FeatureX". "FeatureX" must be enabled before any action the `HomeController` contains can be executed. 

``` C#
[FeatureGate("FeatureX")]
public IActionResult Index()
{
    return View();
}
```

The `Index` MVC action above requires "FeatureX" to be enabled before it can execute. 

### Disabled Action Handling

When an MVC controller or action is blocked because none of the features it specifies are enabled, a registered `IDisabledFeaturesHandler` will be invoked. By default, a minimalistic handler is registered which returns HTTP 404. This can be overridden using the `IFeatureManagementBuilder` when registering feature flags.

``` C#
public interface IDisabledFeaturesHandler
{
    Task HandleDisabledFeature(IEnumerable<string> features, ActionExecutingContext context);
}
```

### View

In MVC views `<feature>` tags can be used to conditionally render content based on whether a feature is enabled or not.

``` HTML+Razor
<feature name="FeatureX">
  <p>This can only be seen if 'FeatureX' is enabled.</p>
</feature>
```

You can also negate the tag helper evaluation to display content when a feature or set of features are disabled. By setting `negate="true"` in the example below, the content is only rendered if `FeatureX` is disabled.

``` HTML+Razor
<feature negate="true" name="FeatureX">
  <p>This can only be seen if 'FeatureX' is disabled.</p>
</feature>
```

The `<feature>` tag can reference multiple features by specifying a comma separated list of features in the `name` attribute.

``` HTML+Razor
<feature name="FeatureX,FeatureY">
  <p>This can only be seen if 'FeatureX' and 'FeatureY' are enabled.</p>
</feature>
```

By default, all listed features must be enabled for the feature tag to be rendered. This behavior can be overidden by adding the `requirement` attribute as seen in the example below.

``` HTML+Razor
<feature name="FeatureX,FeatureY" requirement="Any">
  <p>This can only be seen if either 'FeatureX' or 'FeatureY' or both are enabled.</p>
</feature>
```

The `<feature>` tag requires a tag helper to work. This can be done by adding the feature management tag helper to the _ViewImports.cshtml_ file.
``` HTML+Razor
@addTagHelper *, Microsoft.FeatureManagement.AspNetCore
```

### MVC Filters

MVC action filters can be set up to conditionally execute based on the state of a feature. This is done by registering MVC filters in a feature aware manner.
The feature management pipeline supports async MVC Action filters, which implement `IAsyncActionFilter`.

``` C#
services.AddMvc(o => 
{
    o.Filters.AddForFeature<SomeMvcFilter>("FeatureX");
});
```

The code above adds an MVC filter named `SomeMvcFilter`. This filter is only triggered within the MVC pipeline if the feature it specifies, "FeatureX", is enabled.

### Razor Pages
MVC Razor pages can require that a given feature, or one of any list of features, be enabled in order to execute. This can be done by using a `FeatureGateAttribute`, which can be found in the `Microsoft.FeatureManagement.Mvc` namespace. 

``` C#
[FeatureGate("FeatureX")]
public class IndexModel : PageModel
{
    public void OnGet()
    {
    }
}
```

The code above sets up a Razor page to require the "FeatureX" to be enabled. If the feature is not enabled, the page will generate an HTTP 404 (NotFound) result.

When used on Razor pages, the `FeatureGateAttribute` must be placed on the page handler type. It cannot be placed on individual handler methods.

### Application building

The feature management library can be used to add application branches and middleware that execute conditionally based on feature state.

``` C#
app.UseMiddlewareForFeature<ThirdPartyMiddleware>("FeatureX");
```

With the above call, the application adds a middleware component that only appears in the request pipeline if the feature "FeatureX" is enabled. If the feature is enabled/disabled during runtime, the middleware pipeline can be changed dynamically.

This builds off the more generic capability to branch the entire application based on a feature.

``` C#
app.UseForFeature(featureName, appBuilder => 
{
    appBuilder.UseMiddleware<T>();
});
```

## Implementing a Feature Filter

Creating a feature filter provides a way to enable features based on criteria that you define. To implement a feature filter, the `IFeatureFilter` interface must be implemented. `IFeatureFilter` has a single method named `EvaluateAsync`. When a feature specifies that it can be enabled for a feature filter, the `EvaluateAsync` method is called. If `EvaluateAsync` returns `true` it means the feature should be enabled.

The following snippet demonstrates how to add a customized feature filter `MyCriteriaFilter`.

``` C#
services.AddFeatureManagement()
        .AddFeatureFilter<MyCriteriaFilter>();
```

Feature filters are registered by calling `AddFeatureFilter<T>` on the `IFeatureManagementBuilder` returned from `AddFeatureManagement`. These feature filters have access to the services that exist within the service collection that was used to add feature flags. Dependency injection can be used to retrieve these services.

**Note:** When filters are referenced in feature flag settings (e.g. appsettings.json), the _Filter_ part of the type name should be omitted. Please refer to the `Filter Alias Attribute` section below for more details.

### Parameterized Feature Filters

Some feature filters require parameters to decide whether a feature should be turned on or not. For example a browser feature filter may turn on a feature for a certain set of browsers. It may be desired that Edge and Chrome browsers enable a feature, while Firefox does not. To do this a feature filter can be designed to expect parameters. These parameters would be specified in the feature configuration, and in code would be accessible via the `FeatureFilterEvaluationContext` parameter of `IFeatureFilter.EvaluateAsync`.

``` C#
public class FeatureFilterEvaluationContext
{
    /// <summary>
    /// The name of the feature being evaluated.
    /// </summary>
    public string FeatureName { get; set; }

    /// <summary>
    /// The settings provided for the feature filter to use when evaluating whether the feature should be enabled.
    /// </summary>
    public IConfiguration Parameters { get; set; }
}
```

`FeatureFilterEvaluationContext` has a property named `Parameters`. These parameters represent a raw configuration that the feature filter can use to decide how to evaluate whether the feature should be enabled or not. To use the browser feature filter as an example once again, the filter could use `Parameters` to extract a set of allowed browsers that would have been specified for the feature and then check if the request is being sent from one of those browsers.

``` C#
[FilterAlias("Browser")]
public class BrowserFilter : IFeatureFilter
{
    …

    public Task<bool> EvaluateAsync(FeatureFilterEvaluationContext context)
    {
        BrowserFilterSettings settings = context.Parameters.Get<BrowserFilterSettings>() ?? new BrowserFilterSettings();

        //
        // Here we would use the settings and see if the request was sent from any of BrowserFilterSettings.AllowedBrowsers
    }
}
```

### Filter Alias Attribute

When a feature filter is registered to be used for a feature flag, the alias used in configuration is the name of the feature filter type with the _Filter_ suffix, if any, removed. For example `MyCriteriaFilter` would be referred to as _MyCriteria_ in configuration.

``` JavaScript
"MyFeature": {
    "EnabledFor": [
        {
            "Name": "MyCriteria"
        }
    ]
}
```
This can be overridden through the use of the `FilterAliasAttribute`. A feature filter can be decorated with this attribute to declare the name that should be used in configuration to reference this feature filter within a feature flag.

### Missing Feature Filters

If a feature is configured to be enabled for a specific feature filter and that feature filter hasn't been registered, then an exception will be thrown when the feature is evaluated. The exception can be disabled by using the feature management options. 

``` C#
services.Configure<FeatureManagementOptions>(options =>
{
    options.IgnoreMissingFeatureFilters = true;
});
```

### Using HttpContext

Feature filters can evaluate whether a feature should be enabled based on the properties of an HTTP Request. This is performed by inspecting the HTTP Context. A feature filter can get a reference to the HTTP Context by obtaining an `IHttpContextAccessor` through dependency injection.

``` C#
public class BrowserFilter : IFeatureFilter
{
    private readonly IHttpContextAccessor _httpContextAccessor;

    public BrowserFilter(IHttpContextAccessor httpContextAccessor)
    {
        _httpContextAccessor = httpContextAccessor ?? throw new ArgumentNullException(nameof(httpContextAccessor));
    }
}
```

The `IHttpContextAccessor` must be added to the dependency injection container on startup for it to be available. It can be registered in the `IServiceCollection` using the following method.

``` C#
public void ConfigureServices(IServiceCollection services)
{
    …
    services.TryAddSingleton<IHttpContextAccessor, HttpContextAccessor>();
    …
}
```

**Advanced:** `IHttpContextAccessor`/`HttpContext` should not be used in the Razor components of server-side Blazor apps. [The recommended approach](https://learn.microsoft.com/en-us/aspnet/core/blazor/security/server/interactive-server-side-rendering?view=aspnetcore-7.0#ihttpcontextaccessorhttpcontext-in-razor-components) for passing http context in Blazor apps is to copy the data into a scoped service. For Blazor apps, `AddScopedFeatureManagement` should be used to register the feature management services.
Please refer to the `Scoped Feature Management Services` section for more details.

## Providing a Context For Feature Evaluation

In console applications there is no ambient context such as `HttpContext` that feature filters can acquire and utilize to check if a feature should be on or off. In this case, applications need to provide an object representing a context into the feature management system for use by feature filters. This is done by using `IFeatureManager.IsEnabledAsync<TContext>(string featureName, TContext appContext)`. The appContext object that is provided to the feature manager can be used by feature filters to evaluate the state of a feature.

``` C#
MyAppContext context = new MyAppContext
{
    AccountId = current.Id;
}

if (await featureManager.IsEnabledAsync(feature, context))
{
…
}
```

### Contextual Feature Filters

Contextual feature filters implement the `IContextualFeatureFilter<TContext>` interface. These special feature filters can take advantage of the context that is passed in when `IFeatureManager.IsEnabledAsync<TContext>` is called. The `TContext` type parameter in `IContextualFeatureFilter<TContext>` describes what context type the filter is capable of handling. This allows the developer of a contextual feature filter to describe what is required of those who wish to utilize it. Since every type is a descendant of object, a filter that implements `IContextualFeatureFilter<object>` can be called for any provided context. To illustrate an example of a more specific contextual feature filter, consider a feature that is enabled if an account is in a configured list of enabled accounts. 

``` C#
public interface IAccountContext
{
    string AccountId { get; set; }
}

[FilterAlias("AccountId")]
class AccountIdFilter : IContextualFeatureFilter<IAccountContext>
{
    public Task<bool> EvaluateAsync(FeatureFilterEvaluationContext featureEvaluationContext, IAccountContext accountId)
    {
        //
        // Evaluate if the feature should be on with the help of the provided IAccountContext
    }
}
```

We can see that the `AccountIdFilter` requires an object that implements `IAccountContext` to be provided to be able to evalute the state of a feature. When using this feature filter, the caller needs to make sure that the passed in object implements `IAccountContext`.

**Note:** Only a single feature filter interface can be implemented by a single type. Trying to add a feature filter that implements more than a single feature filter interface will result in an `ArgumentException`.

### Using Contextual and Non-contextual Filters With the Same Alias
Filters of `IFeatureFilter` and `IContextualFeatureFilter` can share the same alias. Specifically, you can have one filter alias shared by 0 or 1 `IFeatureFilter` and 0 or N `IContextualFeatureFilter<ContextType>`, so long as there is at most one applicable filter for `ContextType`.

The following passage describes the process of selecting a filter when contextual and non-contextual filters of the same name are registered in an application.

Let's say you have a non-contextual filter called `FilterA` and two contextual filters `FilterB` and FilterC which accept `TypeB` and `TypeC` contexts respectively. All of three filters share the same alias `SharedFilterName`.

You also have a feature flag `MyFeature` which uses the feature filter `SharedFilterName` in its configuration.

If all of three filters are registered:
* When you call IsEnabledAsync("MyFeature"), the `FilterA` will be used to evaluate the feature flag.
* When you call IsEnabledAsync("MyFeature", context), if context's type is `TypeB`, `FilterB` will be used. If context's type is `TypeC`, `FilterC` will be used.
* When you call IsEnabledAsync("MyFeature", context), if context's type is `TypeF`, `FilterA` will be used.

### Built-In Feature Filters

There a few feature filters that come with the `Microsoft.FeatureManagement` package: `PercentageFilter`, `TimeWindowFilter`, `ContextualTargetingFilter` and `TargetingFilter`. All filters, except for the `TargetingFilter`, are added automatically when feature management is registered. The `TargetingFilter` is added with the `WithTargeting` method that is detailed in the `Targeting` section below.

Each of the built-in feature filters have their own parameters. Here is the list of feature filters along with examples.

#### Microsoft.Percentage

This filter provides the capability to enable a feature based on a set percentage.

``` JavaScript
"EnhancedPipeline": {
    "EnabledFor": [
        {
            "Name": "Microsoft.Percentage",
            "Parameters": {
                "Value": 50
            }
        }
    ]
}
```

#### Microsoft.TimeWindow

This filter provides the capability to enable a feature based on a time window. If only `End` is specified, the feature will be considered on until that time. If only start is specified, the feature will be considered on at all points after that time.

``` JavaScript
"EnhancedPipeline": {
    "EnabledFor": [
        {
            "Name": "Microsoft.TimeWindow",
            "Parameters": {
                "Start": "Wed, 01 May 2019 13:59:59 GMT",
                "End": "Mon, 01 July 2019 00:00:00 GMT"
            }
        }
    ]
}
```

#### Microsoft.Targeting

This filter provides the capability to enable a feature for a target audience. An in-depth explanation of targeting is explained in the [targeting](./README.md#Targeting) section below. The filter parameters include an audience object which describes users, groups, excluded users/groups, and a default percentage of the user base that should have access to the feature. Each group object that is listed in the target audience must also specify what percentage of the group's members should have access. If a user is specified in the exclusion section, either directly or if the user is in an excluded group, the feature will be disabled. Otherwise, if a user is specified in the users section directly, or if the user is in the included percentage of any of the group rollouts, or if the user falls into the default rollout percentage then that user will have the feature enabled.

``` JavaScript
"EnhancedPipeline": {
    "EnabledFor": [
        {
            "Name": "Microsoft.Targeting",
            "Parameters": {
                "Audience": {
                    "Users": [
                        "Jeff",
                        "Alicia"
                    ],
                    "Groups": [
                        {
                            "Name": "Ring0",
                            "RolloutPercentage": 100
                        },
                        {
                            "Name": "Ring1",
                            "RolloutPercentage": 50
                        }
                    ],
                    "DefaultRolloutPercentage": 20,
                    "Exclusion": {
                        "Users": [
                            "Ross"
                        ],
                        "Groups": [
                            "Ring2"
                        ]
                    }
                }
            }
        }
    ]
}
```

### Feature Filter Alias Namespaces

All of the built-in feature filter alias' are in the 'Microsoft' feature filter namespace. This is to prevent conflicts with other feature filters that may share the same simple alias. The segments of a feature filter namespace are split by the '.' character. A feature filter can be referenced by its fully qualified alias such as 'Microsoft.Percentage' or by the last segment which in the case of 'Microsoft.Percentage' is 'Percentage'.

## Targeting

Targeting is a feature management strategy that enables developers to progressively roll out new features to their user base. The strategy is built on the concept of targeting a set of users known as the target _audience_. An audience is made up of specific users, groups, excluded users/groups, and a designated percentage of the entire user base. The groups that are included in the audience can be broken down further into percentages of their total members.

The following steps demonstrate an example of a progressive rollout for a new 'Beta' feature:

1. Individual users Jeff and Alicia are granted access to the Beta
2. Another user, Mark, asks to opt-in and is included.
3. Twenty percent of a group known as "Ring1" users are included in the Beta.
5. The number of "Ring1" users included in the beta is bumped up to 100 percent.
5. Five percent of the user base is included in the beta.
6. The rollout percentage is bumped up to 100 percent and the feature is completely rolled out.

This strategy for rolling out a feature is built in to the library through the included [Microsoft.Targeting](./README.md#MicrosoftTargeting) feature filter.

### Targeting in a Web Application

An example web application that uses the targeting feature filter is available in the [FeatureFlagDemo](./examples/FeatureFlagDemo) example project.

To begin using the `TargetingFilter` in an application it must be added to the application's service collection just as any other feature filter. Unlike other built in filters, the `TargetingFilter` relies on another service to be added to the application's service collection. That service is an `ITargetingContextAccessor`.

The implementation type used for the `ITargetingContextAccessor` service must be implemented by the application that is using the targeting filter. Here is an example setting up feature management in a web application to use the `TargetingFilter` with an implementation of `ITargetingContextAccessor` called `HttpContextTargetingContextAccessor`.

``` C#
services.AddFeatureManagement()
        .WithTargeting<HttpContextTargetingContextAccessor>();
```

The targeting context accessor and `TargetingFilter` are registered by calling `WithTargeting<T>` on the `IFeatureManagementBuilder`.

#### ITargetingContextAccessor

<<<<<<< HEAD
To use the `TargetingFilter` in a web application, an implementation of `ITargetingContextAccessor` is required. This is because when a targeting evaluation is being performed, information such as what user is currently being evaluated is needed. This information is known as the targeting context. Different web applications may extract this information from different places. Some common examples of where an application may pull the targeting context are the request's HTTP context or a database.
=======
To use the `TargetingFilter` in a web application, an implementation of `ITargetingContextAccessor` is required. This is because when a targeting evaluation is being performed information such as what user is currently being evaluated is needed. This information is known as the targeting context. Different web applications may extract this information from different places. Some common examples of where an application may pull the targeting context are the request's HTTP context or a database.
>>>>>>> 7c9fe576

An example that extracts targeting context information from the application's HTTP context is included in the [FeatureFlagDemo](./examples/FeatureFlagDemo/HttpContextTargetingContextAccessor.cs) example project. This method relies on the use of `IHttpContextAccessor` which is discussed [here](./README.md#Using-HttpContext).

### Targeting in a Console Application

The targeting filter relies on a targeting context to evaluate whether a feature should be turned on. This targeting context contains information such as what user is currently being evaluated, and what groups the user in. In console applications there is typically no ambient context available to flow this information in to the targeting filter, thus it must be passed directly when `FeatureManager.IsEnabledAsync` is called. This is supported through the use of the `ContextualTargetingFilter`. Applications that need to float the targeting context into the feature manager should use this instead of the `TargetingFilter.`

Since `ContextualTargetingFilter` is an [`IContextualTargetingFilter<ITargetingContext>`](./README.md#Contextual-Feature-Filters), an implementation of `ITargetingContext` must be passed in to `IFeatureManager.IsEnabledAsync` for it to be able to evaluate and turn a feature on.

``` C#
IFeatureManager fm;
…
// userId and groups defined somewhere earlier in application
TargetingContext targetingContext = new TargetingContext
{
   UserId = userId,
   Groups = groups;
}

await fm.IsEnabledAsync(featureName, targetingContext);
```

The `ContextualTargetingFilter` still uses the feature filter alias [Microsoft.Targeting](./README.md#MicrosoftTargeting), so the configuration for this filter is consistent with what is mentioned in that section.

An example that uses the `ContextualTargetingFilter` in a console application is available in the [TargetingConsoleApp](./examples/TargetingConsoleApp) example project.

### Targeting Evaluation Options

Options are available to customize how targeting evaluation is performed across all features. These options can be configured when setting up feature management.

``` C#
services.Configure<TargetingEvaluationOptions>(options =>
{
    options.IgnoreCase = true;
});
```

### Targeting Exclusion

When defining an Audience, users and groups can be excluded from the audience. This is useful when a feature is being rolled out to a group of users, but a few users or groups need to be excluded from the rollout. Exclusion is defined by adding a list of users and groups to the `Exclusion` property of the audience.
``` JavaScript
"Audience": {
    "Users": [
        "Jeff",
        "Alicia"
    ],
    "Groups": [
        {
            "Name": "Ring0",
            "RolloutPercentage": 100
        }
    ],
    "DefaultRolloutPercentage": 0
    "Exclusion": {
        "Users": [
            "Mark"
        ]
    }
}
```

In the above example, the feature will be enabled for users named `Jeff` and `Alicia`. It will also be enabled for users in the group named `Ring0`. However, if the user is named `Mark`, the feature will be disabled, regardless if they are in the group `Ring0` or not. Exclusions take priority over the rest of the targeting filter.

## Variants

When new features are added to an application, there may come a time when a feature has multiple different proposed design options. A common solution for deciding on a design is some form of A/B testing, which involves providing a different version of the feature to different segments of the user base and choosing a version based on user interaction. In this library, this functionality is enabled by representing different configurations of a feature with variants.

Variants enable a feature flag to become more than a simple on/off flag. A variant represents a value of a feature flag that can be a string, a number, a boolean, or even a configuration object. A feature flag that declares variants should define under what circumstances each variant should be used, which is covered in greater detail in the [Allocating a Variant](./README.md#allocating-a-variant) section.

``` C#
public class Variant
{
    /// <summary>
    /// The name of the variant.
    /// </summary>
    public string Name { get; set; }

    /// <summary>
    /// The configuration of the variant.
    /// </summary>
    public IConfigurationSection Configuration { get; set; }
}
```

### Getting a Feature's Variant

A feature's variant can be retrieved using the `IVariantFeatureManager`'s `GetVariantAsync` method.

``` C#
…
IVariantFeatureManager featureManager;
…
Variant variant = await featureManager.GetVariantAsync(MyFeatureFlags.FeatureU);

IConfigurationSection variantConfiguration = variant.Configuration;

// Do something with the resulting variant and its configuration
```

### Setting a Variant's Configuration

For each of the variants in the `Variants` property of a feature, there is a specified configuration. This can be set using either the `ConfigurationReference` or `ConfigurationValue` properties. `ConfigurationReference` is a string path that references a section of the current configuration that contains the feature flag declaration. `ConfigurationValue` is an inline configuration that can be a string, number, boolean, or configuration object. If both are specified, `ConfigurationValue` is used. If neither are specified, the returned variant's `Configuration` property will be null.

```
"Variants": [
    { 
        "Name": "Big", 
        "ConfigurationReference": "ShoppingCart:Big" 
    },  
    { 
        "Name": "Small", 
        "ConfigurationValue": {
            "Size": 300
        }
    } 
]
```

### Allocating a Variant

The process of allocating a variant to a specific feature is determined by the `Allocation` property of the feature.

```
"Allocation": { 
    "DefaultWhenEnabled": "Small", 
    "DefaultWhenDisabled": "Small",  
    "User": [ 
        { 
            "Variant": "Big", 
            "Users": [ 
                "Marsha" 
            ] 
        } 
    ], 
    "Group": [ 
        { 
            "Variant": "Big", 
            "Groups": [ 
                "Ring1" 
            ] 
        } 
    ],
    "Percentile": [ 
        { 
            "Variant": "Big", 
            "From": 0, 
            "To": 10 
        } 
    ], 
    "Seed": "13973240" 
},
"Variants": [
    { 
        "Name": "Big", 
        "ConfigurationReference": "ShoppingCart:Big" 
    },  
    { 
        "Name": "Small", 
        "ConfigurationValue": "300px"
    } 
]
```

The `Allocation` setting of a feature flag has the following properties:

| Property | Description |
| ---------------- | ---------------- |
| `DefaultWhenDisabled` | Specifies which variant should be used when a variant is requested while the feature is considered disabled. |
| `DefaultWhenEnabled` | Specifies which variant should be used when a variant is requested while the feature is considered enabled and no variant was allocated to the user. |
| `User` | Specifies a variant and a list of users for which that variant should be used. | 
| `Group` | Specifies a variant and a list of groups the current user has to be in for that variant to be used. |
| `Percentile` | Specifies a variant and a percentage range the user's calculated percentage has to fit into for that variant to be used. |
| `Seed` | The value which percentage calculations for `Percentile` are based on. The percentage calculation for a specific user will be the same across all features if the same `Seed` value is used. If no `Seed` is specified, then a default seed is created based on the feature name. |

In the above example, if the feature is not enabled, `GetVariantAsync` would return the variant allocated by `DefaultWhenDisabled`, which is `Small` in this case. 

If the feature is enabled, the feature manager will check the `User`, `Group`, and `Percentile` allocations in that order to allocate a variant for this feature. If the user being evaluated is named `Marsha`, in the group named `Ring1`, or the user happens to fall between the 0 and 10th percentile calculated with the given `Seed`, then the specified variant is returned for that allocation. In this case, all of these would return the `Big` variant. If none of these allocations match, the `DefaultWhenEnabled` variant is returned, which is `Small`.

Allocation logic is similar to the [Microsoft.Targeting](./README.md#MicrosoftTargeting) feature filter, but there are some parameters that are present in targeting that aren't in allocation, and vice versa. Like targeting, allocation can only access user information once an implementation of `ITargetingContextAccessor` has been added to the service collection. Without this service, allocation can only return default variants if they're specified. The outcomes of targeting and allocation are not related.

### Overriding Enabled State with a Variant

You can use variants to override the enabled state of a feature flag. This gives variants an opportunity to extend the evaluation of a feature flag. If a caller is checking whether a flag that has variants is enabled, then variant allocation will be performed to see if an allocated variant is set up to override the result. This is done using the optional variant property `StatusOverride`. By default, this property is set to `None`, which means the variant doesn't affect whether the flag is considered enabled or disabled. Setting `StatusOverride` to `Enabled` allows the variant, when chosen, to override a flag to be enabled. Setting `StatusOverride` to `Disabled` provides the opposite functionality, therefore disabling the flag when the variant is chosen. A feature with a `Status` of `Disabled` cannot be overridden.

If you are using a feature flag with binary variants, the `StatusOverride` property can be very helpful. It allows you to continue using APIs like `IsEnabledAsync` and `FeatureGateAttribute` in your application, all while benefiting from the new features that come with variants, such as percentile allocation and seed.

```
"Allocation": {
    "Percentile": [{
        "Variant": "On",
        "From": 10,
        "To": 20
    }],
    "DefaultWhenEnabled":  "Off",
    "Seed": "Enhanced-Feature-Group"
},
"Variants": [
    { 
        "Name": "On"
    },
    { 
        "Name": "Off",
        "StatusOverride": "Disabled"
    }    
],
"EnabledFor": [ 
    { 
        "Name": "AlwaysOn" 
    } 
] 
```

In the above example, the feature is enabled by the `AlwaysOn` filter. If the current user is in the calculated percentile range of 10 to 20, then the `On` variant is returned. Otherwise, the `Off` variant is returned and because `StatusOverride` is equal to `Disabled`, the feature will now be considered disabled.

## Telemetry

When a feature flag change is deployed, it is often important to analyze its effect on an application. For example, here are a few questions that may arise:

* Are my flags enabled/disabled as expected?
* Are targeted users getting access to a certain feature as expected?
* Which variant is a particular user seeing?


These types of questions can be answered through the emission and analysis of feature flag evaluation events. This library supports emitting these events through telemetry publishers. One or many telemetry publishers can be registered to publish events whenever feature flags are evaluated.

### Enabling Telemetry

By default, feature flags will not have telemetry emitted. To publish telemetry for a given feature flag, the flag *MUST* declare that it is enabled for telemetry emission.

For flags defined in `appsettings.json`, that is done by using the `TelemetryEnabled` property on feature flags. The value of this property must be `true` to publish telemetry for the flag.

```
{
    "FeatureManagement":
    {
        "MyFlag":
        {
            "TelemetryEnabled": true,
            "EnabledFor": [
                {
                    "Name": "AlwaysOn"
                }
            ]
        }
    }
}
```

The appsettings snippet above defines a flag named `MyFlag` that is enabled for telemetry.

### Custom Telemetry Publishers

Custom handling of feature flag telemetry is made possible by implementing an `ITelemetryPublisher` and registering it in the feature manager. Whenever a feature flag that has telemetry enabled is evaluated the registered telemetry publisher will get a chance to publish the corresponding evaluation event.

``` C#
public interface ITelemetryPublisher
{
    ValueTask PublishEvent(EvaluationEvent evaluationEvent, CancellationToken cancellationToken);
}
```

The `EvaluationEvent` type can be found [here](./src/Microsoft.FeatureManagement/Telemetry/EvaluationEvent.cs) for reference.

Registering telemetry publishers is done when calling `AddFeatureManagement()`. Here is an example setting up feature management to emit telemetry with an implementation of `ITelemetryPublisher` called `MyTelemetryPublisher`.

``` C#
builder.services
    .AddFeatureManagement()
    .AddTelemetryPublisher<MyTelemetryPublisher>();
```

### Application Insights Telemetry Publisher

The `Microsoft.FeatureManagement.Telemetry.ApplicationInsights` package provides a built-in telemetry publisher implementation that sends feature flag evaluation data to [Application Insights](https://learn.microsoft.com/en-us/azure/azure-monitor/app/app-insights-overview). To take advantage of this, add a reference to the package and register the Application Insights telemetry publisher as shown below.

``` C#
builder.services
    .AddFeatureManagement()
    .AddTelemetryPublisher<ApplicationInsightsTelemetryPublisher>();
```

**Note:** The base `Microsoft.FeatureManagement` package does not include this telemetry publisher.

An example of its usage can be found in the [EvaluationDataToApplicationInsights](./examples/EvaluationDataToApplicationInsights) example.

#### Prerequisite

This telemetry publisher depends on Application Insights already being [setup](https://learn.microsoft.com/azure/azure-monitor/app/asp-net-core#enable-application-insights-server-side-telemetry-no-visual-studio) and registered as an application service. For example, that is done [here](https://github.com/microsoft/FeatureManagement-Dotnet/blob/f125d32a395f560d8d13d50d7f11a69d6ca78499/examples/EvaluationDataToApplicationInsights/Program.cs#L20C9-L20C17) in the example application.

## Caching

Feature state is provided by the IConfiguration system. Any caching and dynamic updating is expected to be handled by configuration providers. The feature manager asks IConfiguration for the latest value of a feature's state whenever a feature is checked to be enabled.

### Snapshot
There are scenarios which require the state of a feature to remain consistent during the lifetime of a request. The values returned from the standard `IFeatureManager` may change if the `IConfiguration` source which it is pulling from is updated during the request. This can be prevented by using `IFeatureManagerSnapshot`. `IFeatureManagerSnapshot` can be retrieved in the same manner as `IFeatureManager`. `IFeatureManagerSnapshot` implements the interface of `IFeatureManager`, but it caches the first evaluated state of a feature during a request and will return the same state of a feature during its lifetime.

## Custom Feature Providers

Implementing a custom feature provider enable developers to pull feature flags from sources such as a database or a feature management service. The included feature provider that is used by default pulls feature flags from .NET Core's configuration system. This allows for features to be defined in an [appsettings.json](https://docs.microsoft.com/en-us/aspnet/core/fundamentals/configuration/?view=aspnetcore-3.1#jcp) file or in configuration providers like [Azure App Configuration](https://docs.microsoft.com/en-us/azure/azure-app-configuration/quickstart-feature-flag-aspnet-core?tabs=core2x). This behavior can be substituted to provide complete control of where feature definitions are read from.

To customize the loading of feature definitions, one must implement the `IFeatureDefinitionProvider` interface.

``` C#
public interface IFeatureDefinitionProvider
{
    Task<FeatureDefinition> GetFeatureDefinitionAsync(string featureName);

    IAsyncEnumerable<FeatureDefinition> GetAllFeatureDefinitionsAsync();
}
```

To use an implementation of `IFeatureDefinitionProvider` it must be added into the service collection before adding feature management. The following example adds an implementation of `IFeatureDefinitionProvider` named `InMemoryFeatureDefinitionProvider`.

``` C#
services.AddSingleton<IFeatureDefinitionProvider, InMemoryFeatureDefinitionProvider>()
        .AddFeatureManagement()
```

# Contributing

This project welcomes contributions and suggestions.  Most contributions require you to agree to a
Contributor License Agreement (CLA) declaring that you have the right to, and actually do, grant us
the rights to use your contribution. For details, visit https://cla.microsoft.com.

When you submit a pull request, a CLA-bot will automatically determine whether you need to provide
a CLA and decorate the PR appropriately (e.g., label, comment). Simply follow the instructions
provided by the bot. You will only need to do this once across all repos using our CLA.

This project has adopted the [Microsoft Open Source Code of Conduct](https://opensource.microsoft.com/codeofconduct/).
For more information see the [Code of Conduct FAQ](https://opensource.microsoft.com/codeofconduct/faq/) or
contact [opencode@microsoft.com](mailto:opencode@microsoft.com) with any additional questions or comments.
<|MERGE_RESOLUTION|>--- conflicted
+++ resolved
@@ -1,973 +1,969 @@
-# .NET Feature Management
-
-
-[![Microsoft.FeatureManagement](https://img.shields.io/nuget/v/Microsoft.FeatureManagement?label=Microsoft.FeatureManagement)](https://www.nuget.org/packages/Microsoft.FeatureManagement)
-[![Microsoft.FeatureManagement.AspNetCore](https://img.shields.io/nuget/v/Microsoft.FeatureManagement.AspNetCore?label=Microsoft.FeatureManagement.AspNetCore)](https://www.nuget.org/packages/Microsoft.FeatureManagement.AspNetCore)
-
-Feature flags provide a way for .NET and ASP.NET Core applications to turn features on or off dynamically. Developers can use feature flags in simple use cases like conditional statements to more advanced scenarios like conditionally adding routes or MVC filters. Feature flags build on top of the .NET Core configuration system. Any .NET Core configuration provider is capable of acting as the back-bone for feature flags.
-
-Here are some of the benefits of using this library:
-
-* A common convention for feature management
-* Low barrier-to-entry
-  * Built on `IConfiguration`
-  * Supports JSON file feature flag setup
-* Feature Flag lifetime management
-  * Configuration values can change in real-time, feature flags can be consistent across the entire request
-* Simple to Complex Scenarios Covered
-  * Toggle on/off features through declarative configuration file
-  * Dynamically evaluate state of feature based on call to server
-* API extensions for ASP.NET Core and MVC framework
-  * Routing
-  * Filters
-  * Action Attributes
-
-**API Reference**: https://go.microsoft.com/fwlink/?linkid=2091700
-
-## Index
-* [Feature Flags](#feature-flags)
-    * [Feature Filters](#feature-filters)
-    * [Feature Flag Declaration](#feature-flag-declaration)
-    * [ASP.NET Core Integration](#ASPNET-Core-Integration)
-    * [Built-in Feature Filters](#built-in-Feature-Filters)
-* [Targeting](#targeting)
-  * [Targeting Exclusion](#targeting-exclusion)
-* [Variants](#variants)
-* [Telemetry](#telemetry)
-    * [Enabling Telemetry](#enabling-telemetry)
-    * [Custom Telemetry Publishers](#custom-telemetry-publishers)
-    * [Application Insights Telemetry Publisher](#application-insights-telemetry-publisher)
-* [Caching](#caching)
-* [Custom Feature Providers](#custom-feature-providers)
-
-## Feature Flags
-Feature flags are composed of two parts, a name and a list of feature-filters that are used to turn the feature on.
-
-### Feature Filters
-Feature filters define a scenario for when a feature should be enabled. When a feature is evaluated for whether it is on or off, its list of feature-filters are traversed until one of the filters decides the feature should be enabled. At this point the feature is considered enabled and traversal through the feature filters stops. If no feature filter indicates that the feature should be enabled, then it will be considered disabled.
-
-As an example, a Microsoft Edge browser feature filter could be designed. This feature filter would activate any features it is attached to as long as an HTTP request is coming from Microsoft Edge.
-
-### Feature Flag Configuration
-
-The .NET Core configuration system is used to determine the state of feature flags. The foundation of this system is `IConfiguration`. Any provider for IConfiguration can be used as the feature state provider for the feature flag library. This enables scenarios ranging from appsettings.json to Azure App Configuration and more.
-
-### Feature Flag Declaration
-
-The feature management library supports appsettings.json as a feature flag source since it is a provider for .NET Core's IConfiguration system. Below we have an example of the format used to set up feature flags in a json file.
-
-``` JavaScript
-{
-    "Logging": {
-        "LogLevel": {
-            "Default": "Warning"
-        }
-    },
-
-    // Define feature flags in a json file
-    "FeatureManagement": {
-        "FeatureT": {
-            "EnabledFor": [
-                {
-                    "Name": "AlwaysOn"
-                }
-            ]
-        },
-        "FeatureU": {
-            "EnabledFor": []
-        },
-        "FeatureV": {
-            "EnabledFor": [
-                {
-                    "Name": "TimeWindow",
-                    "Parameters": {
-                        "Start": "Wed, 01 May 2019 13:59:59 GMT",
-                        "End": "Mon, 01 July 2019 00:00:00 GMT"
-                    }
-                }
-            ]
-        }
-    }
-}
-```
-
-The `FeatureManagement` section of the json document is used by convention to load feature flag settings. In the section above, we see that we have provided three different features. Features define their feature filters using the `EnabledFor` property. In the feature filters for `FeatureT` we see `AlwaysOn`. This feature filter is built-in and if specified will always enable the feature. The `AlwaysOn` feature filter does not require any configuration so it only has the `Name` property. `FeatureU` has no filters in its `EnabledFor` property and thus will never be enabled. Any functionality that relies on this feature being enabled will not be accessible as long as the feature filters remain empty. However, as soon as a feature filter is added that enables the feature it can begin working. `FeatureV` specifies a feature filter named `TimeWindow`. This is an example of a configurable feature filter. We can see in the example that the filter has a `Parameters` property. This is used to configure the filter. In this case, the start and end times for the feature to be active are configured.
-
-**Advanced:** The usage of colon ':' in feature flag names is forbidden.
-
-### On/Off Declaration
- 
-The following snippet demonstrates an alternative way to define a feature that can be used for on/off features. 
-``` JavaScript
-{
-    "Logging": {
-        "LogLevel": {
-            "Default": "Warning"
-        }
-    },
-
-    // Define feature flags in config file
-    "FeatureManagement": {
-        "FeatureT": true, // On feature
-        "FeatureX": false // Off feature
-    }
-}
-```
-
-### RequirementType
-
-The `RequirementType` property of a feature flag is used to determine if the filters should use `Any` or `All` logic when evaluating the state of a feature. If `RequirementType` is not specified, the default value is `Any`.
-
-* `Any` means only one filter needs to evaluate to true for the feature to be enabled. 
-* `All` means every filter needs to evaluate to true for the feature to be enabled.
-
-A `RequirementType` of `All` changes the traversal. First, if there are no filters, the feature will be disabled. Then, the feature-filters are traversed until one of the filters decides that the feature should be disabled. If no filter indicates that the feature should be disabled, then it will be considered enabled.
-
-```
-"FeatureW": {
-    "RequirementType": "All",
-    "EnabledFor": [
-        {
-            "Name": "TimeWindow",
-            "Parameters": {
-                "Start": "Mon, 01 May 2023 13:59:59 GMT",
-                "End": "Sat, 01 July 2023 00:00:00 GMT"
-            }
-        },
-        {
-            "Name": "Percentage",
-            "Parameters": {
-                "Value": "50"
-            }
-        }
-    ]
-}
-```
-
-In the above example, `FeatureW` specifies a `RequirementType` of `All`, meaning all of it's filters must evaluate to true for the feature to be enabled. In this case, the feature will be enabled for 50% of users during the specified time window.
-
-### Status
-
-`Status` is an optional property of a feature flag that controls how a flag's enabled state is evaluated. By default, the status of a flag is `Conditional`, meaning that feature filters should be evaluated to determine if the flag is enabled. If the `Status` of a flag is set to `Disabled` then feature filters are not evaluated and the flag is always considered to be disabled.
-
-
-```
-"FeatureX": {
-    "Status": "Disabled",
-    "EnabledFor": [
-        {
-            "Name": "AlwaysOn"
-        }
-    ]
-}
-```
-
-In this example, even though the `AlwaysOn` filter would normally always make the feature enabled, the `Status` property is set to `Disabled`, so this feature will always be disabled. 
-   
-### Service Registration
-
-Feature flags rely on .NET Core dependency injection. We can register the feature management services using standard conventions.
-
-``` C#
-using Microsoft.FeatureManagement;
-
-public class Startup
-{
-    public void ConfigureServices(IServiceCollection services)
-    {
-        services.AddFeatureManagement();
-    }
-}
-```
-
-By default, the feature manager retrieves feature flag configuration from the "FeatureManagement" section of the .NET Core configuration data. If the "FeatureManagement" section does not exist, the configuration will be considered empty.
-
-You can also specify that feature flag configuration should be retrieved from a different configuration section by passing the section to `AddFeatureManagement`. The following example tells the feature manager to read from a different section called "MyFeatureFlags" instead:
-
-``` C#
-services.AddFeatureManagement(configuration.GetSection("MyFeatureFlags"));
-```
-
-### Scoped Feature Management Services
-
-The `AddFeatureManagement` method adds feature management services as singletons within the application, but there are scenarios where it may be necessary for feature management services to be added as scoped services instead. For example, users may want to use feature filters which consume scoped services for context information. In this case, the `AddScopedFeatureManagement` method should be used instead. This will ensure that feature management services, including feature filters, are added as scoped services.
-
-``` C#
-services.AddScopedFeatureManagement();
-```
-
-## Consumption
-The simplest use case for feature flags is to do a conditional check for whether a feature is enabled to take different paths in code. The uses cases grow from there as the feature flag API begins to offer extensions into ASP.NET Core.
-
-### Feature Check
-The basic form of feature management is checking if a feature is enabled and then performing actions based on the result. This is done through the `IFeatureManager`'s `IsEnabledAsync` method.
-
-``` C#
-…
-IFeatureManager featureManager;
-…
-if (await featureManager.IsEnabledAsync("FeatureX"))
-{
-    // Do something
-}
-```
-
-### Dependency Injection
-
-When using the feature management library with MVC, the `IFeatureManager` can be obtained through dependency injection.
-
-``` C#
-public class HomeController : Controller
-{
-    private readonly IFeatureManager _featureManager;
-    
-    public HomeController(IFeatureManager featureManager)
-    {
-        _featureManager = featureManager;
-    }
-}
-```
-
-## ASP.NET Core Integration
-The feature management library provides functionality in ASP.NET Core and MVC to enable common feature flag scenarios in web applications. These capabilities are available by referencing the [Microsoft.FeatureManagement.AspNetCore](https://www.nuget.org/packages/Microsoft.FeatureManagement.AspNetCore/) NuGet package.
-
-### Controllers and Actions
-MVC controller and actions can require that a given feature, or one of any list of features, be enabled in order to execute. This can be done by using a `FeatureGateAttribute`, which can be found in the `Microsoft.FeatureManagement.Mvc` namespace. 
-
-``` C#
-[FeatureGate("FeatureX")]
-public class HomeController : Controller
-{
-    …
-}
-```
-
-The `HomeController` above is gated by "FeatureX". "FeatureX" must be enabled before any action the `HomeController` contains can be executed. 
-
-``` C#
-[FeatureGate("FeatureX")]
-public IActionResult Index()
-{
-    return View();
-}
-```
-
-The `Index` MVC action above requires "FeatureX" to be enabled before it can execute. 
-
-### Disabled Action Handling
-
-When an MVC controller or action is blocked because none of the features it specifies are enabled, a registered `IDisabledFeaturesHandler` will be invoked. By default, a minimalistic handler is registered which returns HTTP 404. This can be overridden using the `IFeatureManagementBuilder` when registering feature flags.
-
-``` C#
-public interface IDisabledFeaturesHandler
-{
-    Task HandleDisabledFeature(IEnumerable<string> features, ActionExecutingContext context);
-}
-```
-
-### View
-
-In MVC views `<feature>` tags can be used to conditionally render content based on whether a feature is enabled or not.
-
-``` HTML+Razor
-<feature name="FeatureX">
-  <p>This can only be seen if 'FeatureX' is enabled.</p>
-</feature>
-```
-
-You can also negate the tag helper evaluation to display content when a feature or set of features are disabled. By setting `negate="true"` in the example below, the content is only rendered if `FeatureX` is disabled.
-
-``` HTML+Razor
-<feature negate="true" name="FeatureX">
-  <p>This can only be seen if 'FeatureX' is disabled.</p>
-</feature>
-```
-
-The `<feature>` tag can reference multiple features by specifying a comma separated list of features in the `name` attribute.
-
-``` HTML+Razor
-<feature name="FeatureX,FeatureY">
-  <p>This can only be seen if 'FeatureX' and 'FeatureY' are enabled.</p>
-</feature>
-```
-
-By default, all listed features must be enabled for the feature tag to be rendered. This behavior can be overidden by adding the `requirement` attribute as seen in the example below.
-
-``` HTML+Razor
-<feature name="FeatureX,FeatureY" requirement="Any">
-  <p>This can only be seen if either 'FeatureX' or 'FeatureY' or both are enabled.</p>
-</feature>
-```
-
-The `<feature>` tag requires a tag helper to work. This can be done by adding the feature management tag helper to the _ViewImports.cshtml_ file.
-``` HTML+Razor
-@addTagHelper *, Microsoft.FeatureManagement.AspNetCore
-```
-
-### MVC Filters
-
-MVC action filters can be set up to conditionally execute based on the state of a feature. This is done by registering MVC filters in a feature aware manner.
-The feature management pipeline supports async MVC Action filters, which implement `IAsyncActionFilter`.
-
-``` C#
-services.AddMvc(o => 
-{
-    o.Filters.AddForFeature<SomeMvcFilter>("FeatureX");
-});
-```
-
-The code above adds an MVC filter named `SomeMvcFilter`. This filter is only triggered within the MVC pipeline if the feature it specifies, "FeatureX", is enabled.
-
-### Razor Pages
-MVC Razor pages can require that a given feature, or one of any list of features, be enabled in order to execute. This can be done by using a `FeatureGateAttribute`, which can be found in the `Microsoft.FeatureManagement.Mvc` namespace. 
-
-``` C#
-[FeatureGate("FeatureX")]
-public class IndexModel : PageModel
-{
-    public void OnGet()
-    {
-    }
-}
-```
-
-The code above sets up a Razor page to require the "FeatureX" to be enabled. If the feature is not enabled, the page will generate an HTTP 404 (NotFound) result.
-
-When used on Razor pages, the `FeatureGateAttribute` must be placed on the page handler type. It cannot be placed on individual handler methods.
-
-### Application building
-
-The feature management library can be used to add application branches and middleware that execute conditionally based on feature state.
-
-``` C#
-app.UseMiddlewareForFeature<ThirdPartyMiddleware>("FeatureX");
-```
-
-With the above call, the application adds a middleware component that only appears in the request pipeline if the feature "FeatureX" is enabled. If the feature is enabled/disabled during runtime, the middleware pipeline can be changed dynamically.
-
-This builds off the more generic capability to branch the entire application based on a feature.
-
-``` C#
-app.UseForFeature(featureName, appBuilder => 
-{
-    appBuilder.UseMiddleware<T>();
-});
-```
-
-## Implementing a Feature Filter
-
-Creating a feature filter provides a way to enable features based on criteria that you define. To implement a feature filter, the `IFeatureFilter` interface must be implemented. `IFeatureFilter` has a single method named `EvaluateAsync`. When a feature specifies that it can be enabled for a feature filter, the `EvaluateAsync` method is called. If `EvaluateAsync` returns `true` it means the feature should be enabled.
-
-The following snippet demonstrates how to add a customized feature filter `MyCriteriaFilter`.
-
-``` C#
-services.AddFeatureManagement()
-        .AddFeatureFilter<MyCriteriaFilter>();
-```
-
-Feature filters are registered by calling `AddFeatureFilter<T>` on the `IFeatureManagementBuilder` returned from `AddFeatureManagement`. These feature filters have access to the services that exist within the service collection that was used to add feature flags. Dependency injection can be used to retrieve these services.
-
-**Note:** When filters are referenced in feature flag settings (e.g. appsettings.json), the _Filter_ part of the type name should be omitted. Please refer to the `Filter Alias Attribute` section below for more details.
-
-### Parameterized Feature Filters
-
-Some feature filters require parameters to decide whether a feature should be turned on or not. For example a browser feature filter may turn on a feature for a certain set of browsers. It may be desired that Edge and Chrome browsers enable a feature, while Firefox does not. To do this a feature filter can be designed to expect parameters. These parameters would be specified in the feature configuration, and in code would be accessible via the `FeatureFilterEvaluationContext` parameter of `IFeatureFilter.EvaluateAsync`.
-
-``` C#
-public class FeatureFilterEvaluationContext
-{
-    /// <summary>
-    /// The name of the feature being evaluated.
-    /// </summary>
-    public string FeatureName { get; set; }
-
-    /// <summary>
-    /// The settings provided for the feature filter to use when evaluating whether the feature should be enabled.
-    /// </summary>
-    public IConfiguration Parameters { get; set; }
-}
-```
-
-`FeatureFilterEvaluationContext` has a property named `Parameters`. These parameters represent a raw configuration that the feature filter can use to decide how to evaluate whether the feature should be enabled or not. To use the browser feature filter as an example once again, the filter could use `Parameters` to extract a set of allowed browsers that would have been specified for the feature and then check if the request is being sent from one of those browsers.
-
-``` C#
-[FilterAlias("Browser")]
-public class BrowserFilter : IFeatureFilter
-{
-    …
-
-    public Task<bool> EvaluateAsync(FeatureFilterEvaluationContext context)
-    {
-        BrowserFilterSettings settings = context.Parameters.Get<BrowserFilterSettings>() ?? new BrowserFilterSettings();
-
-        //
-        // Here we would use the settings and see if the request was sent from any of BrowserFilterSettings.AllowedBrowsers
-    }
-}
-```
-
-### Filter Alias Attribute
-
-When a feature filter is registered to be used for a feature flag, the alias used in configuration is the name of the feature filter type with the _Filter_ suffix, if any, removed. For example `MyCriteriaFilter` would be referred to as _MyCriteria_ in configuration.
-
-``` JavaScript
-"MyFeature": {
-    "EnabledFor": [
-        {
-            "Name": "MyCriteria"
-        }
-    ]
-}
-```
-This can be overridden through the use of the `FilterAliasAttribute`. A feature filter can be decorated with this attribute to declare the name that should be used in configuration to reference this feature filter within a feature flag.
-
-### Missing Feature Filters
-
-If a feature is configured to be enabled for a specific feature filter and that feature filter hasn't been registered, then an exception will be thrown when the feature is evaluated. The exception can be disabled by using the feature management options. 
-
-``` C#
-services.Configure<FeatureManagementOptions>(options =>
-{
-    options.IgnoreMissingFeatureFilters = true;
-});
-```
-
-### Using HttpContext
-
-Feature filters can evaluate whether a feature should be enabled based on the properties of an HTTP Request. This is performed by inspecting the HTTP Context. A feature filter can get a reference to the HTTP Context by obtaining an `IHttpContextAccessor` through dependency injection.
-
-``` C#
-public class BrowserFilter : IFeatureFilter
-{
-    private readonly IHttpContextAccessor _httpContextAccessor;
-
-    public BrowserFilter(IHttpContextAccessor httpContextAccessor)
-    {
-        _httpContextAccessor = httpContextAccessor ?? throw new ArgumentNullException(nameof(httpContextAccessor));
-    }
-}
-```
-
-The `IHttpContextAccessor` must be added to the dependency injection container on startup for it to be available. It can be registered in the `IServiceCollection` using the following method.
-
-``` C#
-public void ConfigureServices(IServiceCollection services)
-{
-    …
-    services.TryAddSingleton<IHttpContextAccessor, HttpContextAccessor>();
-    …
-}
-```
-
-**Advanced:** `IHttpContextAccessor`/`HttpContext` should not be used in the Razor components of server-side Blazor apps. [The recommended approach](https://learn.microsoft.com/en-us/aspnet/core/blazor/security/server/interactive-server-side-rendering?view=aspnetcore-7.0#ihttpcontextaccessorhttpcontext-in-razor-components) for passing http context in Blazor apps is to copy the data into a scoped service. For Blazor apps, `AddScopedFeatureManagement` should be used to register the feature management services.
-Please refer to the `Scoped Feature Management Services` section for more details.
-
-## Providing a Context For Feature Evaluation
-
-In console applications there is no ambient context such as `HttpContext` that feature filters can acquire and utilize to check if a feature should be on or off. In this case, applications need to provide an object representing a context into the feature management system for use by feature filters. This is done by using `IFeatureManager.IsEnabledAsync<TContext>(string featureName, TContext appContext)`. The appContext object that is provided to the feature manager can be used by feature filters to evaluate the state of a feature.
-
-``` C#
-MyAppContext context = new MyAppContext
-{
-    AccountId = current.Id;
-}
-
-if (await featureManager.IsEnabledAsync(feature, context))
-{
-…
-}
-```
-
-### Contextual Feature Filters
-
-Contextual feature filters implement the `IContextualFeatureFilter<TContext>` interface. These special feature filters can take advantage of the context that is passed in when `IFeatureManager.IsEnabledAsync<TContext>` is called. The `TContext` type parameter in `IContextualFeatureFilter<TContext>` describes what context type the filter is capable of handling. This allows the developer of a contextual feature filter to describe what is required of those who wish to utilize it. Since every type is a descendant of object, a filter that implements `IContextualFeatureFilter<object>` can be called for any provided context. To illustrate an example of a more specific contextual feature filter, consider a feature that is enabled if an account is in a configured list of enabled accounts. 
-
-``` C#
-public interface IAccountContext
-{
-    string AccountId { get; set; }
-}
-
-[FilterAlias("AccountId")]
-class AccountIdFilter : IContextualFeatureFilter<IAccountContext>
-{
-    public Task<bool> EvaluateAsync(FeatureFilterEvaluationContext featureEvaluationContext, IAccountContext accountId)
-    {
-        //
-        // Evaluate if the feature should be on with the help of the provided IAccountContext
-    }
-}
-```
-
-We can see that the `AccountIdFilter` requires an object that implements `IAccountContext` to be provided to be able to evalute the state of a feature. When using this feature filter, the caller needs to make sure that the passed in object implements `IAccountContext`.
-
-**Note:** Only a single feature filter interface can be implemented by a single type. Trying to add a feature filter that implements more than a single feature filter interface will result in an `ArgumentException`.
-
-### Using Contextual and Non-contextual Filters With the Same Alias
-Filters of `IFeatureFilter` and `IContextualFeatureFilter` can share the same alias. Specifically, you can have one filter alias shared by 0 or 1 `IFeatureFilter` and 0 or N `IContextualFeatureFilter<ContextType>`, so long as there is at most one applicable filter for `ContextType`.
-
-The following passage describes the process of selecting a filter when contextual and non-contextual filters of the same name are registered in an application.
-
-Let's say you have a non-contextual filter called `FilterA` and two contextual filters `FilterB` and FilterC which accept `TypeB` and `TypeC` contexts respectively. All of three filters share the same alias `SharedFilterName`.
-
-You also have a feature flag `MyFeature` which uses the feature filter `SharedFilterName` in its configuration.
-
-If all of three filters are registered:
-* When you call IsEnabledAsync("MyFeature"), the `FilterA` will be used to evaluate the feature flag.
-* When you call IsEnabledAsync("MyFeature", context), if context's type is `TypeB`, `FilterB` will be used. If context's type is `TypeC`, `FilterC` will be used.
-* When you call IsEnabledAsync("MyFeature", context), if context's type is `TypeF`, `FilterA` will be used.
-
-### Built-In Feature Filters
-
-There a few feature filters that come with the `Microsoft.FeatureManagement` package: `PercentageFilter`, `TimeWindowFilter`, `ContextualTargetingFilter` and `TargetingFilter`. All filters, except for the `TargetingFilter`, are added automatically when feature management is registered. The `TargetingFilter` is added with the `WithTargeting` method that is detailed in the `Targeting` section below.
-
-Each of the built-in feature filters have their own parameters. Here is the list of feature filters along with examples.
-
-#### Microsoft.Percentage
-
-This filter provides the capability to enable a feature based on a set percentage.
-
-``` JavaScript
-"EnhancedPipeline": {
-    "EnabledFor": [
-        {
-            "Name": "Microsoft.Percentage",
-            "Parameters": {
-                "Value": 50
-            }
-        }
-    ]
-}
-```
-
-#### Microsoft.TimeWindow
-
-This filter provides the capability to enable a feature based on a time window. If only `End` is specified, the feature will be considered on until that time. If only start is specified, the feature will be considered on at all points after that time.
-
-``` JavaScript
-"EnhancedPipeline": {
-    "EnabledFor": [
-        {
-            "Name": "Microsoft.TimeWindow",
-            "Parameters": {
-                "Start": "Wed, 01 May 2019 13:59:59 GMT",
-                "End": "Mon, 01 July 2019 00:00:00 GMT"
-            }
-        }
-    ]
-}
-```
-
-#### Microsoft.Targeting
-
-This filter provides the capability to enable a feature for a target audience. An in-depth explanation of targeting is explained in the [targeting](./README.md#Targeting) section below. The filter parameters include an audience object which describes users, groups, excluded users/groups, and a default percentage of the user base that should have access to the feature. Each group object that is listed in the target audience must also specify what percentage of the group's members should have access. If a user is specified in the exclusion section, either directly or if the user is in an excluded group, the feature will be disabled. Otherwise, if a user is specified in the users section directly, or if the user is in the included percentage of any of the group rollouts, or if the user falls into the default rollout percentage then that user will have the feature enabled.
-
-``` JavaScript
-"EnhancedPipeline": {
-    "EnabledFor": [
-        {
-            "Name": "Microsoft.Targeting",
-            "Parameters": {
-                "Audience": {
-                    "Users": [
-                        "Jeff",
-                        "Alicia"
-                    ],
-                    "Groups": [
-                        {
-                            "Name": "Ring0",
-                            "RolloutPercentage": 100
-                        },
-                        {
-                            "Name": "Ring1",
-                            "RolloutPercentage": 50
-                        }
-                    ],
-                    "DefaultRolloutPercentage": 20,
-                    "Exclusion": {
-                        "Users": [
-                            "Ross"
-                        ],
-                        "Groups": [
-                            "Ring2"
-                        ]
-                    }
-                }
-            }
-        }
-    ]
-}
-```
-
-### Feature Filter Alias Namespaces
-
-All of the built-in feature filter alias' are in the 'Microsoft' feature filter namespace. This is to prevent conflicts with other feature filters that may share the same simple alias. The segments of a feature filter namespace are split by the '.' character. A feature filter can be referenced by its fully qualified alias such as 'Microsoft.Percentage' or by the last segment which in the case of 'Microsoft.Percentage' is 'Percentage'.
-
-## Targeting
-
-Targeting is a feature management strategy that enables developers to progressively roll out new features to their user base. The strategy is built on the concept of targeting a set of users known as the target _audience_. An audience is made up of specific users, groups, excluded users/groups, and a designated percentage of the entire user base. The groups that are included in the audience can be broken down further into percentages of their total members.
-
-The following steps demonstrate an example of a progressive rollout for a new 'Beta' feature:
-
-1. Individual users Jeff and Alicia are granted access to the Beta
-2. Another user, Mark, asks to opt-in and is included.
-3. Twenty percent of a group known as "Ring1" users are included in the Beta.
-5. The number of "Ring1" users included in the beta is bumped up to 100 percent.
-5. Five percent of the user base is included in the beta.
-6. The rollout percentage is bumped up to 100 percent and the feature is completely rolled out.
-
-This strategy for rolling out a feature is built in to the library through the included [Microsoft.Targeting](./README.md#MicrosoftTargeting) feature filter.
-
-### Targeting in a Web Application
-
-An example web application that uses the targeting feature filter is available in the [FeatureFlagDemo](./examples/FeatureFlagDemo) example project.
-
-To begin using the `TargetingFilter` in an application it must be added to the application's service collection just as any other feature filter. Unlike other built in filters, the `TargetingFilter` relies on another service to be added to the application's service collection. That service is an `ITargetingContextAccessor`.
-
-The implementation type used for the `ITargetingContextAccessor` service must be implemented by the application that is using the targeting filter. Here is an example setting up feature management in a web application to use the `TargetingFilter` with an implementation of `ITargetingContextAccessor` called `HttpContextTargetingContextAccessor`.
-
-``` C#
-services.AddFeatureManagement()
-        .WithTargeting<HttpContextTargetingContextAccessor>();
-```
-
-The targeting context accessor and `TargetingFilter` are registered by calling `WithTargeting<T>` on the `IFeatureManagementBuilder`.
-
-#### ITargetingContextAccessor
-
-<<<<<<< HEAD
-To use the `TargetingFilter` in a web application, an implementation of `ITargetingContextAccessor` is required. This is because when a targeting evaluation is being performed, information such as what user is currently being evaluated is needed. This information is known as the targeting context. Different web applications may extract this information from different places. Some common examples of where an application may pull the targeting context are the request's HTTP context or a database.
-=======
-To use the `TargetingFilter` in a web application, an implementation of `ITargetingContextAccessor` is required. This is because when a targeting evaluation is being performed information such as what user is currently being evaluated is needed. This information is known as the targeting context. Different web applications may extract this information from different places. Some common examples of where an application may pull the targeting context are the request's HTTP context or a database.
->>>>>>> 7c9fe576
-
-An example that extracts targeting context information from the application's HTTP context is included in the [FeatureFlagDemo](./examples/FeatureFlagDemo/HttpContextTargetingContextAccessor.cs) example project. This method relies on the use of `IHttpContextAccessor` which is discussed [here](./README.md#Using-HttpContext).
-
-### Targeting in a Console Application
-
-The targeting filter relies on a targeting context to evaluate whether a feature should be turned on. This targeting context contains information such as what user is currently being evaluated, and what groups the user in. In console applications there is typically no ambient context available to flow this information in to the targeting filter, thus it must be passed directly when `FeatureManager.IsEnabledAsync` is called. This is supported through the use of the `ContextualTargetingFilter`. Applications that need to float the targeting context into the feature manager should use this instead of the `TargetingFilter.`
-
-Since `ContextualTargetingFilter` is an [`IContextualTargetingFilter<ITargetingContext>`](./README.md#Contextual-Feature-Filters), an implementation of `ITargetingContext` must be passed in to `IFeatureManager.IsEnabledAsync` for it to be able to evaluate and turn a feature on.
-
-``` C#
-IFeatureManager fm;
-…
-// userId and groups defined somewhere earlier in application
-TargetingContext targetingContext = new TargetingContext
-{
-   UserId = userId,
-   Groups = groups;
-}
-
-await fm.IsEnabledAsync(featureName, targetingContext);
-```
-
-The `ContextualTargetingFilter` still uses the feature filter alias [Microsoft.Targeting](./README.md#MicrosoftTargeting), so the configuration for this filter is consistent with what is mentioned in that section.
-
-An example that uses the `ContextualTargetingFilter` in a console application is available in the [TargetingConsoleApp](./examples/TargetingConsoleApp) example project.
-
-### Targeting Evaluation Options
-
-Options are available to customize how targeting evaluation is performed across all features. These options can be configured when setting up feature management.
-
-``` C#
-services.Configure<TargetingEvaluationOptions>(options =>
-{
-    options.IgnoreCase = true;
-});
-```
-
-### Targeting Exclusion
-
-When defining an Audience, users and groups can be excluded from the audience. This is useful when a feature is being rolled out to a group of users, but a few users or groups need to be excluded from the rollout. Exclusion is defined by adding a list of users and groups to the `Exclusion` property of the audience.
-``` JavaScript
-"Audience": {
-    "Users": [
-        "Jeff",
-        "Alicia"
-    ],
-    "Groups": [
-        {
-            "Name": "Ring0",
-            "RolloutPercentage": 100
-        }
-    ],
-    "DefaultRolloutPercentage": 0
-    "Exclusion": {
-        "Users": [
-            "Mark"
-        ]
-    }
-}
-```
-
-In the above example, the feature will be enabled for users named `Jeff` and `Alicia`. It will also be enabled for users in the group named `Ring0`. However, if the user is named `Mark`, the feature will be disabled, regardless if they are in the group `Ring0` or not. Exclusions take priority over the rest of the targeting filter.
-
-## Variants
-
-When new features are added to an application, there may come a time when a feature has multiple different proposed design options. A common solution for deciding on a design is some form of A/B testing, which involves providing a different version of the feature to different segments of the user base and choosing a version based on user interaction. In this library, this functionality is enabled by representing different configurations of a feature with variants.
-
-Variants enable a feature flag to become more than a simple on/off flag. A variant represents a value of a feature flag that can be a string, a number, a boolean, or even a configuration object. A feature flag that declares variants should define under what circumstances each variant should be used, which is covered in greater detail in the [Allocating a Variant](./README.md#allocating-a-variant) section.
-
-``` C#
-public class Variant
-{
-    /// <summary>
-    /// The name of the variant.
-    /// </summary>
-    public string Name { get; set; }
-
-    /// <summary>
-    /// The configuration of the variant.
-    /// </summary>
-    public IConfigurationSection Configuration { get; set; }
-}
-```
-
-### Getting a Feature's Variant
-
-A feature's variant can be retrieved using the `IVariantFeatureManager`'s `GetVariantAsync` method.
-
-``` C#
-…
-IVariantFeatureManager featureManager;
-…
-Variant variant = await featureManager.GetVariantAsync(MyFeatureFlags.FeatureU);
-
-IConfigurationSection variantConfiguration = variant.Configuration;
-
-// Do something with the resulting variant and its configuration
-```
-
-### Setting a Variant's Configuration
-
-For each of the variants in the `Variants` property of a feature, there is a specified configuration. This can be set using either the `ConfigurationReference` or `ConfigurationValue` properties. `ConfigurationReference` is a string path that references a section of the current configuration that contains the feature flag declaration. `ConfigurationValue` is an inline configuration that can be a string, number, boolean, or configuration object. If both are specified, `ConfigurationValue` is used. If neither are specified, the returned variant's `Configuration` property will be null.
-
-```
-"Variants": [
-    { 
-        "Name": "Big", 
-        "ConfigurationReference": "ShoppingCart:Big" 
-    },  
-    { 
-        "Name": "Small", 
-        "ConfigurationValue": {
-            "Size": 300
-        }
-    } 
-]
-```
-
-### Allocating a Variant
-
-The process of allocating a variant to a specific feature is determined by the `Allocation` property of the feature.
-
-```
-"Allocation": { 
-    "DefaultWhenEnabled": "Small", 
-    "DefaultWhenDisabled": "Small",  
-    "User": [ 
-        { 
-            "Variant": "Big", 
-            "Users": [ 
-                "Marsha" 
-            ] 
-        } 
-    ], 
-    "Group": [ 
-        { 
-            "Variant": "Big", 
-            "Groups": [ 
-                "Ring1" 
-            ] 
-        } 
-    ],
-    "Percentile": [ 
-        { 
-            "Variant": "Big", 
-            "From": 0, 
-            "To": 10 
-        } 
-    ], 
-    "Seed": "13973240" 
-},
-"Variants": [
-    { 
-        "Name": "Big", 
-        "ConfigurationReference": "ShoppingCart:Big" 
-    },  
-    { 
-        "Name": "Small", 
-        "ConfigurationValue": "300px"
-    } 
-]
-```
-
-The `Allocation` setting of a feature flag has the following properties:
-
-| Property | Description |
-| ---------------- | ---------------- |
-| `DefaultWhenDisabled` | Specifies which variant should be used when a variant is requested while the feature is considered disabled. |
-| `DefaultWhenEnabled` | Specifies which variant should be used when a variant is requested while the feature is considered enabled and no variant was allocated to the user. |
-| `User` | Specifies a variant and a list of users for which that variant should be used. | 
-| `Group` | Specifies a variant and a list of groups the current user has to be in for that variant to be used. |
-| `Percentile` | Specifies a variant and a percentage range the user's calculated percentage has to fit into for that variant to be used. |
-| `Seed` | The value which percentage calculations for `Percentile` are based on. The percentage calculation for a specific user will be the same across all features if the same `Seed` value is used. If no `Seed` is specified, then a default seed is created based on the feature name. |
-
-In the above example, if the feature is not enabled, `GetVariantAsync` would return the variant allocated by `DefaultWhenDisabled`, which is `Small` in this case. 
-
-If the feature is enabled, the feature manager will check the `User`, `Group`, and `Percentile` allocations in that order to allocate a variant for this feature. If the user being evaluated is named `Marsha`, in the group named `Ring1`, or the user happens to fall between the 0 and 10th percentile calculated with the given `Seed`, then the specified variant is returned for that allocation. In this case, all of these would return the `Big` variant. If none of these allocations match, the `DefaultWhenEnabled` variant is returned, which is `Small`.
-
-Allocation logic is similar to the [Microsoft.Targeting](./README.md#MicrosoftTargeting) feature filter, but there are some parameters that are present in targeting that aren't in allocation, and vice versa. Like targeting, allocation can only access user information once an implementation of `ITargetingContextAccessor` has been added to the service collection. Without this service, allocation can only return default variants if they're specified. The outcomes of targeting and allocation are not related.
-
-### Overriding Enabled State with a Variant
-
-You can use variants to override the enabled state of a feature flag. This gives variants an opportunity to extend the evaluation of a feature flag. If a caller is checking whether a flag that has variants is enabled, then variant allocation will be performed to see if an allocated variant is set up to override the result. This is done using the optional variant property `StatusOverride`. By default, this property is set to `None`, which means the variant doesn't affect whether the flag is considered enabled or disabled. Setting `StatusOverride` to `Enabled` allows the variant, when chosen, to override a flag to be enabled. Setting `StatusOverride` to `Disabled` provides the opposite functionality, therefore disabling the flag when the variant is chosen. A feature with a `Status` of `Disabled` cannot be overridden.
-
-If you are using a feature flag with binary variants, the `StatusOverride` property can be very helpful. It allows you to continue using APIs like `IsEnabledAsync` and `FeatureGateAttribute` in your application, all while benefiting from the new features that come with variants, such as percentile allocation and seed.
-
-```
-"Allocation": {
-    "Percentile": [{
-        "Variant": "On",
-        "From": 10,
-        "To": 20
-    }],
-    "DefaultWhenEnabled":  "Off",
-    "Seed": "Enhanced-Feature-Group"
-},
-"Variants": [
-    { 
-        "Name": "On"
-    },
-    { 
-        "Name": "Off",
-        "StatusOverride": "Disabled"
-    }    
-],
-"EnabledFor": [ 
-    { 
-        "Name": "AlwaysOn" 
-    } 
-] 
-```
-
-In the above example, the feature is enabled by the `AlwaysOn` filter. If the current user is in the calculated percentile range of 10 to 20, then the `On` variant is returned. Otherwise, the `Off` variant is returned and because `StatusOverride` is equal to `Disabled`, the feature will now be considered disabled.
-
-## Telemetry
-
-When a feature flag change is deployed, it is often important to analyze its effect on an application. For example, here are a few questions that may arise:
-
-* Are my flags enabled/disabled as expected?
-* Are targeted users getting access to a certain feature as expected?
-* Which variant is a particular user seeing?
-
-
-These types of questions can be answered through the emission and analysis of feature flag evaluation events. This library supports emitting these events through telemetry publishers. One or many telemetry publishers can be registered to publish events whenever feature flags are evaluated.
-
-### Enabling Telemetry
-
-By default, feature flags will not have telemetry emitted. To publish telemetry for a given feature flag, the flag *MUST* declare that it is enabled for telemetry emission.
-
-For flags defined in `appsettings.json`, that is done by using the `TelemetryEnabled` property on feature flags. The value of this property must be `true` to publish telemetry for the flag.
-
-```
-{
-    "FeatureManagement":
-    {
-        "MyFlag":
-        {
-            "TelemetryEnabled": true,
-            "EnabledFor": [
-                {
-                    "Name": "AlwaysOn"
-                }
-            ]
-        }
-    }
-}
-```
-
-The appsettings snippet above defines a flag named `MyFlag` that is enabled for telemetry.
-
-### Custom Telemetry Publishers
-
-Custom handling of feature flag telemetry is made possible by implementing an `ITelemetryPublisher` and registering it in the feature manager. Whenever a feature flag that has telemetry enabled is evaluated the registered telemetry publisher will get a chance to publish the corresponding evaluation event.
-
-``` C#
-public interface ITelemetryPublisher
-{
-    ValueTask PublishEvent(EvaluationEvent evaluationEvent, CancellationToken cancellationToken);
-}
-```
-
-The `EvaluationEvent` type can be found [here](./src/Microsoft.FeatureManagement/Telemetry/EvaluationEvent.cs) for reference.
-
-Registering telemetry publishers is done when calling `AddFeatureManagement()`. Here is an example setting up feature management to emit telemetry with an implementation of `ITelemetryPublisher` called `MyTelemetryPublisher`.
-
-``` C#
-builder.services
-    .AddFeatureManagement()
-    .AddTelemetryPublisher<MyTelemetryPublisher>();
-```
-
-### Application Insights Telemetry Publisher
-
-The `Microsoft.FeatureManagement.Telemetry.ApplicationInsights` package provides a built-in telemetry publisher implementation that sends feature flag evaluation data to [Application Insights](https://learn.microsoft.com/en-us/azure/azure-monitor/app/app-insights-overview). To take advantage of this, add a reference to the package and register the Application Insights telemetry publisher as shown below.
-
-``` C#
-builder.services
-    .AddFeatureManagement()
-    .AddTelemetryPublisher<ApplicationInsightsTelemetryPublisher>();
-```
-
-**Note:** The base `Microsoft.FeatureManagement` package does not include this telemetry publisher.
-
-An example of its usage can be found in the [EvaluationDataToApplicationInsights](./examples/EvaluationDataToApplicationInsights) example.
-
-#### Prerequisite
-
-This telemetry publisher depends on Application Insights already being [setup](https://learn.microsoft.com/azure/azure-monitor/app/asp-net-core#enable-application-insights-server-side-telemetry-no-visual-studio) and registered as an application service. For example, that is done [here](https://github.com/microsoft/FeatureManagement-Dotnet/blob/f125d32a395f560d8d13d50d7f11a69d6ca78499/examples/EvaluationDataToApplicationInsights/Program.cs#L20C9-L20C17) in the example application.
-
-## Caching
-
-Feature state is provided by the IConfiguration system. Any caching and dynamic updating is expected to be handled by configuration providers. The feature manager asks IConfiguration for the latest value of a feature's state whenever a feature is checked to be enabled.
-
-### Snapshot
-There are scenarios which require the state of a feature to remain consistent during the lifetime of a request. The values returned from the standard `IFeatureManager` may change if the `IConfiguration` source which it is pulling from is updated during the request. This can be prevented by using `IFeatureManagerSnapshot`. `IFeatureManagerSnapshot` can be retrieved in the same manner as `IFeatureManager`. `IFeatureManagerSnapshot` implements the interface of `IFeatureManager`, but it caches the first evaluated state of a feature during a request and will return the same state of a feature during its lifetime.
-
-## Custom Feature Providers
-
-Implementing a custom feature provider enable developers to pull feature flags from sources such as a database or a feature management service. The included feature provider that is used by default pulls feature flags from .NET Core's configuration system. This allows for features to be defined in an [appsettings.json](https://docs.microsoft.com/en-us/aspnet/core/fundamentals/configuration/?view=aspnetcore-3.1#jcp) file or in configuration providers like [Azure App Configuration](https://docs.microsoft.com/en-us/azure/azure-app-configuration/quickstart-feature-flag-aspnet-core?tabs=core2x). This behavior can be substituted to provide complete control of where feature definitions are read from.
-
-To customize the loading of feature definitions, one must implement the `IFeatureDefinitionProvider` interface.
-
-``` C#
-public interface IFeatureDefinitionProvider
-{
-    Task<FeatureDefinition> GetFeatureDefinitionAsync(string featureName);
-
-    IAsyncEnumerable<FeatureDefinition> GetAllFeatureDefinitionsAsync();
-}
-```
-
-To use an implementation of `IFeatureDefinitionProvider` it must be added into the service collection before adding feature management. The following example adds an implementation of `IFeatureDefinitionProvider` named `InMemoryFeatureDefinitionProvider`.
-
-``` C#
-services.AddSingleton<IFeatureDefinitionProvider, InMemoryFeatureDefinitionProvider>()
-        .AddFeatureManagement()
-```
-
-# Contributing
-
-This project welcomes contributions and suggestions.  Most contributions require you to agree to a
-Contributor License Agreement (CLA) declaring that you have the right to, and actually do, grant us
-the rights to use your contribution. For details, visit https://cla.microsoft.com.
-
-When you submit a pull request, a CLA-bot will automatically determine whether you need to provide
-a CLA and decorate the PR appropriately (e.g., label, comment). Simply follow the instructions
-provided by the bot. You will only need to do this once across all repos using our CLA.
-
-This project has adopted the [Microsoft Open Source Code of Conduct](https://opensource.microsoft.com/codeofconduct/).
-For more information see the [Code of Conduct FAQ](https://opensource.microsoft.com/codeofconduct/faq/) or
-contact [opencode@microsoft.com](mailto:opencode@microsoft.com) with any additional questions or comments.
+# .NET Feature Management
+
+
+[![Microsoft.FeatureManagement](https://img.shields.io/nuget/v/Microsoft.FeatureManagement?label=Microsoft.FeatureManagement)](https://www.nuget.org/packages/Microsoft.FeatureManagement)
+[![Microsoft.FeatureManagement.AspNetCore](https://img.shields.io/nuget/v/Microsoft.FeatureManagement.AspNetCore?label=Microsoft.FeatureManagement.AspNetCore)](https://www.nuget.org/packages/Microsoft.FeatureManagement.AspNetCore)
+
+Feature flags provide a way for .NET and ASP.NET Core applications to turn features on or off dynamically. Developers can use feature flags in simple use cases like conditional statements to more advanced scenarios like conditionally adding routes or MVC filters. Feature flags build on top of the .NET Core configuration system. Any .NET Core configuration provider is capable of acting as the back-bone for feature flags.
+
+Here are some of the benefits of using this library:
+
+* A common convention for feature management
+* Low barrier-to-entry
+  * Built on `IConfiguration`
+  * Supports JSON file feature flag setup
+* Feature Flag lifetime management
+  * Configuration values can change in real-time, feature flags can be consistent across the entire request
+* Simple to Complex Scenarios Covered
+  * Toggle on/off features through declarative configuration file
+  * Dynamically evaluate state of feature based on call to server
+* API extensions for ASP.NET Core and MVC framework
+  * Routing
+  * Filters
+  * Action Attributes
+
+**API Reference**: https://go.microsoft.com/fwlink/?linkid=2091700
+
+## Index
+* [Feature Flags](#feature-flags)
+    * [Feature Filters](#feature-filters)
+    * [Feature Flag Declaration](#feature-flag-declaration)
+    * [ASP.NET Core Integration](#ASPNET-Core-Integration)
+    * [Built-in Feature Filters](#built-in-Feature-Filters)
+* [Targeting](#targeting)
+  * [Targeting Exclusion](#targeting-exclusion)
+* [Variants](#variants)
+* [Telemetry](#telemetry)
+    * [Enabling Telemetry](#enabling-telemetry)
+    * [Custom Telemetry Publishers](#custom-telemetry-publishers)
+    * [Application Insights Telemetry Publisher](#application-insights-telemetry-publisher)
+* [Caching](#caching)
+* [Custom Feature Providers](#custom-feature-providers)
+
+## Feature Flags
+Feature flags are composed of two parts, a name and a list of feature-filters that are used to turn the feature on.
+
+### Feature Filters
+Feature filters define a scenario for when a feature should be enabled. When a feature is evaluated for whether it is on or off, its list of feature-filters are traversed until one of the filters decides the feature should be enabled. At this point the feature is considered enabled and traversal through the feature filters stops. If no feature filter indicates that the feature should be enabled, then it will be considered disabled.
+
+As an example, a Microsoft Edge browser feature filter could be designed. This feature filter would activate any features it is attached to as long as an HTTP request is coming from Microsoft Edge.
+
+### Feature Flag Configuration
+
+The .NET Core configuration system is used to determine the state of feature flags. The foundation of this system is `IConfiguration`. Any provider for IConfiguration can be used as the feature state provider for the feature flag library. This enables scenarios ranging from appsettings.json to Azure App Configuration and more.
+
+### Feature Flag Declaration
+
+The feature management library supports appsettings.json as a feature flag source since it is a provider for .NET Core's IConfiguration system. Below we have an example of the format used to set up feature flags in a json file.
+
+``` JavaScript
+{
+    "Logging": {
+        "LogLevel": {
+            "Default": "Warning"
+        }
+    },
+
+    // Define feature flags in a json file
+    "FeatureManagement": {
+        "FeatureT": {
+            "EnabledFor": [
+                {
+                    "Name": "AlwaysOn"
+                }
+            ]
+        },
+        "FeatureU": {
+            "EnabledFor": []
+        },
+        "FeatureV": {
+            "EnabledFor": [
+                {
+                    "Name": "TimeWindow",
+                    "Parameters": {
+                        "Start": "Wed, 01 May 2019 13:59:59 GMT",
+                        "End": "Mon, 01 July 2019 00:00:00 GMT"
+                    }
+                }
+            ]
+        }
+    }
+}
+```
+
+The `FeatureManagement` section of the json document is used by convention to load feature flag settings. In the section above, we see that we have provided three different features. Features define their feature filters using the `EnabledFor` property. In the feature filters for `FeatureT` we see `AlwaysOn`. This feature filter is built-in and if specified will always enable the feature. The `AlwaysOn` feature filter does not require any configuration so it only has the `Name` property. `FeatureU` has no filters in its `EnabledFor` property and thus will never be enabled. Any functionality that relies on this feature being enabled will not be accessible as long as the feature filters remain empty. However, as soon as a feature filter is added that enables the feature it can begin working. `FeatureV` specifies a feature filter named `TimeWindow`. This is an example of a configurable feature filter. We can see in the example that the filter has a `Parameters` property. This is used to configure the filter. In this case, the start and end times for the feature to be active are configured.
+
+**Advanced:** The usage of colon ':' in feature flag names is forbidden.
+
+### On/Off Declaration
+ 
+The following snippet demonstrates an alternative way to define a feature that can be used for on/off features. 
+``` JavaScript
+{
+    "Logging": {
+        "LogLevel": {
+            "Default": "Warning"
+        }
+    },
+
+    // Define feature flags in config file
+    "FeatureManagement": {
+        "FeatureT": true, // On feature
+        "FeatureX": false // Off feature
+    }
+}
+```
+
+### RequirementType
+
+The `RequirementType` property of a feature flag is used to determine if the filters should use `Any` or `All` logic when evaluating the state of a feature. If `RequirementType` is not specified, the default value is `Any`.
+
+* `Any` means only one filter needs to evaluate to true for the feature to be enabled. 
+* `All` means every filter needs to evaluate to true for the feature to be enabled.
+
+A `RequirementType` of `All` changes the traversal. First, if there are no filters, the feature will be disabled. Then, the feature-filters are traversed until one of the filters decides that the feature should be disabled. If no filter indicates that the feature should be disabled, then it will be considered enabled.
+
+```
+"FeatureW": {
+    "RequirementType": "All",
+    "EnabledFor": [
+        {
+            "Name": "TimeWindow",
+            "Parameters": {
+                "Start": "Mon, 01 May 2023 13:59:59 GMT",
+                "End": "Sat, 01 July 2023 00:00:00 GMT"
+            }
+        },
+        {
+            "Name": "Percentage",
+            "Parameters": {
+                "Value": "50"
+            }
+        }
+    ]
+}
+```
+
+In the above example, `FeatureW` specifies a `RequirementType` of `All`, meaning all of it's filters must evaluate to true for the feature to be enabled. In this case, the feature will be enabled for 50% of users during the specified time window.
+
+### Status
+
+`Status` is an optional property of a feature flag that controls how a flag's enabled state is evaluated. By default, the status of a flag is `Conditional`, meaning that feature filters should be evaluated to determine if the flag is enabled. If the `Status` of a flag is set to `Disabled` then feature filters are not evaluated and the flag is always considered to be disabled.
+
+
+```
+"FeatureX": {
+    "Status": "Disabled",
+    "EnabledFor": [
+        {
+            "Name": "AlwaysOn"
+        }
+    ]
+}
+```
+
+In this example, even though the `AlwaysOn` filter would normally always make the feature enabled, the `Status` property is set to `Disabled`, so this feature will always be disabled. 
+   
+### Service Registration
+
+Feature flags rely on .NET Core dependency injection. We can register the feature management services using standard conventions.
+
+``` C#
+using Microsoft.FeatureManagement;
+
+public class Startup
+{
+    public void ConfigureServices(IServiceCollection services)
+    {
+        services.AddFeatureManagement();
+    }
+}
+```
+
+By default, the feature manager retrieves feature flag configuration from the "FeatureManagement" section of the .NET Core configuration data. If the "FeatureManagement" section does not exist, the configuration will be considered empty.
+
+You can also specify that feature flag configuration should be retrieved from a different configuration section by passing the section to `AddFeatureManagement`. The following example tells the feature manager to read from a different section called "MyFeatureFlags" instead:
+
+``` C#
+services.AddFeatureManagement(configuration.GetSection("MyFeatureFlags"));
+```
+
+### Scoped Feature Management Services
+
+The `AddFeatureManagement` method adds feature management services as singletons within the application, but there are scenarios where it may be necessary for feature management services to be added as scoped services instead. For example, users may want to use feature filters which consume scoped services for context information. In this case, the `AddScopedFeatureManagement` method should be used instead. This will ensure that feature management services, including feature filters, are added as scoped services.
+
+``` C#
+services.AddScopedFeatureManagement();
+```
+
+## Consumption
+The simplest use case for feature flags is to do a conditional check for whether a feature is enabled to take different paths in code. The uses cases grow from there as the feature flag API begins to offer extensions into ASP.NET Core.
+
+### Feature Check
+The basic form of feature management is checking if a feature is enabled and then performing actions based on the result. This is done through the `IFeatureManager`'s `IsEnabledAsync` method.
+
+``` C#
+…
+IFeatureManager featureManager;
+…
+if (await featureManager.IsEnabledAsync("FeatureX"))
+{
+    // Do something
+}
+```
+
+### Dependency Injection
+
+When using the feature management library with MVC, the `IFeatureManager` can be obtained through dependency injection.
+
+``` C#
+public class HomeController : Controller
+{
+    private readonly IFeatureManager _featureManager;
+    
+    public HomeController(IFeatureManager featureManager)
+    {
+        _featureManager = featureManager;
+    }
+}
+```
+
+## ASP.NET Core Integration
+The feature management library provides functionality in ASP.NET Core and MVC to enable common feature flag scenarios in web applications. These capabilities are available by referencing the [Microsoft.FeatureManagement.AspNetCore](https://www.nuget.org/packages/Microsoft.FeatureManagement.AspNetCore/) NuGet package.
+
+### Controllers and Actions
+MVC controller and actions can require that a given feature, or one of any list of features, be enabled in order to execute. This can be done by using a `FeatureGateAttribute`, which can be found in the `Microsoft.FeatureManagement.Mvc` namespace. 
+
+``` C#
+[FeatureGate("FeatureX")]
+public class HomeController : Controller
+{
+    …
+}
+```
+
+The `HomeController` above is gated by "FeatureX". "FeatureX" must be enabled before any action the `HomeController` contains can be executed. 
+
+``` C#
+[FeatureGate("FeatureX")]
+public IActionResult Index()
+{
+    return View();
+}
+```
+
+The `Index` MVC action above requires "FeatureX" to be enabled before it can execute. 
+
+### Disabled Action Handling
+
+When an MVC controller or action is blocked because none of the features it specifies are enabled, a registered `IDisabledFeaturesHandler` will be invoked. By default, a minimalistic handler is registered which returns HTTP 404. This can be overridden using the `IFeatureManagementBuilder` when registering feature flags.
+
+``` C#
+public interface IDisabledFeaturesHandler
+{
+    Task HandleDisabledFeature(IEnumerable<string> features, ActionExecutingContext context);
+}
+```
+
+### View
+
+In MVC views `<feature>` tags can be used to conditionally render content based on whether a feature is enabled or not.
+
+``` HTML+Razor
+<feature name="FeatureX">
+  <p>This can only be seen if 'FeatureX' is enabled.</p>
+</feature>
+```
+
+You can also negate the tag helper evaluation to display content when a feature or set of features are disabled. By setting `negate="true"` in the example below, the content is only rendered if `FeatureX` is disabled.
+
+``` HTML+Razor
+<feature negate="true" name="FeatureX">
+  <p>This can only be seen if 'FeatureX' is disabled.</p>
+</feature>
+```
+
+The `<feature>` tag can reference multiple features by specifying a comma separated list of features in the `name` attribute.
+
+``` HTML+Razor
+<feature name="FeatureX,FeatureY">
+  <p>This can only be seen if 'FeatureX' and 'FeatureY' are enabled.</p>
+</feature>
+```
+
+By default, all listed features must be enabled for the feature tag to be rendered. This behavior can be overidden by adding the `requirement` attribute as seen in the example below.
+
+``` HTML+Razor
+<feature name="FeatureX,FeatureY" requirement="Any">
+  <p>This can only be seen if either 'FeatureX' or 'FeatureY' or both are enabled.</p>
+</feature>
+```
+
+The `<feature>` tag requires a tag helper to work. This can be done by adding the feature management tag helper to the _ViewImports.cshtml_ file.
+``` HTML+Razor
+@addTagHelper *, Microsoft.FeatureManagement.AspNetCore
+```
+
+### MVC Filters
+
+MVC action filters can be set up to conditionally execute based on the state of a feature. This is done by registering MVC filters in a feature aware manner.
+The feature management pipeline supports async MVC Action filters, which implement `IAsyncActionFilter`.
+
+``` C#
+services.AddMvc(o => 
+{
+    o.Filters.AddForFeature<SomeMvcFilter>("FeatureX");
+});
+```
+
+The code above adds an MVC filter named `SomeMvcFilter`. This filter is only triggered within the MVC pipeline if the feature it specifies, "FeatureX", is enabled.
+
+### Razor Pages
+MVC Razor pages can require that a given feature, or one of any list of features, be enabled in order to execute. This can be done by using a `FeatureGateAttribute`, which can be found in the `Microsoft.FeatureManagement.Mvc` namespace. 
+
+``` C#
+[FeatureGate("FeatureX")]
+public class IndexModel : PageModel
+{
+    public void OnGet()
+    {
+    }
+}
+```
+
+The code above sets up a Razor page to require the "FeatureX" to be enabled. If the feature is not enabled, the page will generate an HTTP 404 (NotFound) result.
+
+When used on Razor pages, the `FeatureGateAttribute` must be placed on the page handler type. It cannot be placed on individual handler methods.
+
+### Application building
+
+The feature management library can be used to add application branches and middleware that execute conditionally based on feature state.
+
+``` C#
+app.UseMiddlewareForFeature<ThirdPartyMiddleware>("FeatureX");
+```
+
+With the above call, the application adds a middleware component that only appears in the request pipeline if the feature "FeatureX" is enabled. If the feature is enabled/disabled during runtime, the middleware pipeline can be changed dynamically.
+
+This builds off the more generic capability to branch the entire application based on a feature.
+
+``` C#
+app.UseForFeature(featureName, appBuilder => 
+{
+    appBuilder.UseMiddleware<T>();
+});
+```
+
+## Implementing a Feature Filter
+
+Creating a feature filter provides a way to enable features based on criteria that you define. To implement a feature filter, the `IFeatureFilter` interface must be implemented. `IFeatureFilter` has a single method named `EvaluateAsync`. When a feature specifies that it can be enabled for a feature filter, the `EvaluateAsync` method is called. If `EvaluateAsync` returns `true` it means the feature should be enabled.
+
+The following snippet demonstrates how to add a customized feature filter `MyCriteriaFilter`.
+
+``` C#
+services.AddFeatureManagement()
+        .AddFeatureFilter<MyCriteriaFilter>();
+```
+
+Feature filters are registered by calling `AddFeatureFilter<T>` on the `IFeatureManagementBuilder` returned from `AddFeatureManagement`. These feature filters have access to the services that exist within the service collection that was used to add feature flags. Dependency injection can be used to retrieve these services.
+
+**Note:** When filters are referenced in feature flag settings (e.g. appsettings.json), the _Filter_ part of the type name should be omitted. Please refer to the `Filter Alias Attribute` section below for more details.
+
+### Parameterized Feature Filters
+
+Some feature filters require parameters to decide whether a feature should be turned on or not. For example a browser feature filter may turn on a feature for a certain set of browsers. It may be desired that Edge and Chrome browsers enable a feature, while Firefox does not. To do this a feature filter can be designed to expect parameters. These parameters would be specified in the feature configuration, and in code would be accessible via the `FeatureFilterEvaluationContext` parameter of `IFeatureFilter.EvaluateAsync`.
+
+``` C#
+public class FeatureFilterEvaluationContext
+{
+    /// <summary>
+    /// The name of the feature being evaluated.
+    /// </summary>
+    public string FeatureName { get; set; }
+
+    /// <summary>
+    /// The settings provided for the feature filter to use when evaluating whether the feature should be enabled.
+    /// </summary>
+    public IConfiguration Parameters { get; set; }
+}
+```
+
+`FeatureFilterEvaluationContext` has a property named `Parameters`. These parameters represent a raw configuration that the feature filter can use to decide how to evaluate whether the feature should be enabled or not. To use the browser feature filter as an example once again, the filter could use `Parameters` to extract a set of allowed browsers that would have been specified for the feature and then check if the request is being sent from one of those browsers.
+
+``` C#
+[FilterAlias("Browser")]
+public class BrowserFilter : IFeatureFilter
+{
+    …
+
+    public Task<bool> EvaluateAsync(FeatureFilterEvaluationContext context)
+    {
+        BrowserFilterSettings settings = context.Parameters.Get<BrowserFilterSettings>() ?? new BrowserFilterSettings();
+
+        //
+        // Here we would use the settings and see if the request was sent from any of BrowserFilterSettings.AllowedBrowsers
+    }
+}
+```
+
+### Filter Alias Attribute
+
+When a feature filter is registered to be used for a feature flag, the alias used in configuration is the name of the feature filter type with the _Filter_ suffix, if any, removed. For example `MyCriteriaFilter` would be referred to as _MyCriteria_ in configuration.
+
+``` JavaScript
+"MyFeature": {
+    "EnabledFor": [
+        {
+            "Name": "MyCriteria"
+        }
+    ]
+}
+```
+This can be overridden through the use of the `FilterAliasAttribute`. A feature filter can be decorated with this attribute to declare the name that should be used in configuration to reference this feature filter within a feature flag.
+
+### Missing Feature Filters
+
+If a feature is configured to be enabled for a specific feature filter and that feature filter hasn't been registered, then an exception will be thrown when the feature is evaluated. The exception can be disabled by using the feature management options. 
+
+``` C#
+services.Configure<FeatureManagementOptions>(options =>
+{
+    options.IgnoreMissingFeatureFilters = true;
+});
+```
+
+### Using HttpContext
+
+Feature filters can evaluate whether a feature should be enabled based on the properties of an HTTP Request. This is performed by inspecting the HTTP Context. A feature filter can get a reference to the HTTP Context by obtaining an `IHttpContextAccessor` through dependency injection.
+
+``` C#
+public class BrowserFilter : IFeatureFilter
+{
+    private readonly IHttpContextAccessor _httpContextAccessor;
+
+    public BrowserFilter(IHttpContextAccessor httpContextAccessor)
+    {
+        _httpContextAccessor = httpContextAccessor ?? throw new ArgumentNullException(nameof(httpContextAccessor));
+    }
+}
+```
+
+The `IHttpContextAccessor` must be added to the dependency injection container on startup for it to be available. It can be registered in the `IServiceCollection` using the following method.
+
+``` C#
+public void ConfigureServices(IServiceCollection services)
+{
+    …
+    services.TryAddSingleton<IHttpContextAccessor, HttpContextAccessor>();
+    …
+}
+```
+
+**Advanced:** `IHttpContextAccessor`/`HttpContext` should not be used in the Razor components of server-side Blazor apps. [The recommended approach](https://learn.microsoft.com/en-us/aspnet/core/blazor/security/server/interactive-server-side-rendering?view=aspnetcore-7.0#ihttpcontextaccessorhttpcontext-in-razor-components) for passing http context in Blazor apps is to copy the data into a scoped service. For Blazor apps, `AddScopedFeatureManagement` should be used to register the feature management services.
+Please refer to the `Scoped Feature Management Services` section for more details.
+
+## Providing a Context For Feature Evaluation
+
+In console applications there is no ambient context such as `HttpContext` that feature filters can acquire and utilize to check if a feature should be on or off. In this case, applications need to provide an object representing a context into the feature management system for use by feature filters. This is done by using `IFeatureManager.IsEnabledAsync<TContext>(string featureName, TContext appContext)`. The appContext object that is provided to the feature manager can be used by feature filters to evaluate the state of a feature.
+
+``` C#
+MyAppContext context = new MyAppContext
+{
+    AccountId = current.Id;
+}
+
+if (await featureManager.IsEnabledAsync(feature, context))
+{
+…
+}
+```
+
+### Contextual Feature Filters
+
+Contextual feature filters implement the `IContextualFeatureFilter<TContext>` interface. These special feature filters can take advantage of the context that is passed in when `IFeatureManager.IsEnabledAsync<TContext>` is called. The `TContext` type parameter in `IContextualFeatureFilter<TContext>` describes what context type the filter is capable of handling. This allows the developer of a contextual feature filter to describe what is required of those who wish to utilize it. Since every type is a descendant of object, a filter that implements `IContextualFeatureFilter<object>` can be called for any provided context. To illustrate an example of a more specific contextual feature filter, consider a feature that is enabled if an account is in a configured list of enabled accounts. 
+
+``` C#
+public interface IAccountContext
+{
+    string AccountId { get; set; }
+}
+
+[FilterAlias("AccountId")]
+class AccountIdFilter : IContextualFeatureFilter<IAccountContext>
+{
+    public Task<bool> EvaluateAsync(FeatureFilterEvaluationContext featureEvaluationContext, IAccountContext accountId)
+    {
+        //
+        // Evaluate if the feature should be on with the help of the provided IAccountContext
+    }
+}
+```
+
+We can see that the `AccountIdFilter` requires an object that implements `IAccountContext` to be provided to be able to evalute the state of a feature. When using this feature filter, the caller needs to make sure that the passed in object implements `IAccountContext`.
+
+**Note:** Only a single feature filter interface can be implemented by a single type. Trying to add a feature filter that implements more than a single feature filter interface will result in an `ArgumentException`.
+
+### Using Contextual and Non-contextual Filters With the Same Alias
+Filters of `IFeatureFilter` and `IContextualFeatureFilter` can share the same alias. Specifically, you can have one filter alias shared by 0 or 1 `IFeatureFilter` and 0 or N `IContextualFeatureFilter<ContextType>`, so long as there is at most one applicable filter for `ContextType`.
+
+The following passage describes the process of selecting a filter when contextual and non-contextual filters of the same name are registered in an application.
+
+Let's say you have a non-contextual filter called `FilterA` and two contextual filters `FilterB` and FilterC which accept `TypeB` and `TypeC` contexts respectively. All of three filters share the same alias `SharedFilterName`.
+
+You also have a feature flag `MyFeature` which uses the feature filter `SharedFilterName` in its configuration.
+
+If all of three filters are registered:
+* When you call IsEnabledAsync("MyFeature"), the `FilterA` will be used to evaluate the feature flag.
+* When you call IsEnabledAsync("MyFeature", context), if context's type is `TypeB`, `FilterB` will be used. If context's type is `TypeC`, `FilterC` will be used.
+* When you call IsEnabledAsync("MyFeature", context), if context's type is `TypeF`, `FilterA` will be used.
+
+### Built-In Feature Filters
+
+There a few feature filters that come with the `Microsoft.FeatureManagement` package: `PercentageFilter`, `TimeWindowFilter`, `ContextualTargetingFilter` and `TargetingFilter`. All filters, except for the `TargetingFilter`, are added automatically when feature management is registered. The `TargetingFilter` is added with the `WithTargeting` method that is detailed in the `Targeting` section below.
+
+Each of the built-in feature filters have their own parameters. Here is the list of feature filters along with examples.
+
+#### Microsoft.Percentage
+
+This filter provides the capability to enable a feature based on a set percentage.
+
+``` JavaScript
+"EnhancedPipeline": {
+    "EnabledFor": [
+        {
+            "Name": "Microsoft.Percentage",
+            "Parameters": {
+                "Value": 50
+            }
+        }
+    ]
+}
+```
+
+#### Microsoft.TimeWindow
+
+This filter provides the capability to enable a feature based on a time window. If only `End` is specified, the feature will be considered on until that time. If only start is specified, the feature will be considered on at all points after that time.
+
+``` JavaScript
+"EnhancedPipeline": {
+    "EnabledFor": [
+        {
+            "Name": "Microsoft.TimeWindow",
+            "Parameters": {
+                "Start": "Wed, 01 May 2019 13:59:59 GMT",
+                "End": "Mon, 01 July 2019 00:00:00 GMT"
+            }
+        }
+    ]
+}
+```
+
+#### Microsoft.Targeting
+
+This filter provides the capability to enable a feature for a target audience. An in-depth explanation of targeting is explained in the [targeting](./README.md#Targeting) section below. The filter parameters include an audience object which describes users, groups, excluded users/groups, and a default percentage of the user base that should have access to the feature. Each group object that is listed in the target audience must also specify what percentage of the group's members should have access. If a user is specified in the exclusion section, either directly or if the user is in an excluded group, the feature will be disabled. Otherwise, if a user is specified in the users section directly, or if the user is in the included percentage of any of the group rollouts, or if the user falls into the default rollout percentage then that user will have the feature enabled.
+
+``` JavaScript
+"EnhancedPipeline": {
+    "EnabledFor": [
+        {
+            "Name": "Microsoft.Targeting",
+            "Parameters": {
+                "Audience": {
+                    "Users": [
+                        "Jeff",
+                        "Alicia"
+                    ],
+                    "Groups": [
+                        {
+                            "Name": "Ring0",
+                            "RolloutPercentage": 100
+                        },
+                        {
+                            "Name": "Ring1",
+                            "RolloutPercentage": 50
+                        }
+                    ],
+                    "DefaultRolloutPercentage": 20,
+                    "Exclusion": {
+                        "Users": [
+                            "Ross"
+                        ],
+                        "Groups": [
+                            "Ring2"
+                        ]
+                    }
+                }
+            }
+        }
+    ]
+}
+```
+
+### Feature Filter Alias Namespaces
+
+All of the built-in feature filter alias' are in the 'Microsoft' feature filter namespace. This is to prevent conflicts with other feature filters that may share the same simple alias. The segments of a feature filter namespace are split by the '.' character. A feature filter can be referenced by its fully qualified alias such as 'Microsoft.Percentage' or by the last segment which in the case of 'Microsoft.Percentage' is 'Percentage'.
+
+## Targeting
+
+Targeting is a feature management strategy that enables developers to progressively roll out new features to their user base. The strategy is built on the concept of targeting a set of users known as the target _audience_. An audience is made up of specific users, groups, excluded users/groups, and a designated percentage of the entire user base. The groups that are included in the audience can be broken down further into percentages of their total members.
+
+The following steps demonstrate an example of a progressive rollout for a new 'Beta' feature:
+
+1. Individual users Jeff and Alicia are granted access to the Beta
+2. Another user, Mark, asks to opt-in and is included.
+3. Twenty percent of a group known as "Ring1" users are included in the Beta.
+5. The number of "Ring1" users included in the beta is bumped up to 100 percent.
+5. Five percent of the user base is included in the beta.
+6. The rollout percentage is bumped up to 100 percent and the feature is completely rolled out.
+
+This strategy for rolling out a feature is built in to the library through the included [Microsoft.Targeting](./README.md#MicrosoftTargeting) feature filter.
+
+### Targeting in a Web Application
+
+An example web application that uses the targeting feature filter is available in the [FeatureFlagDemo](./examples/FeatureFlagDemo) example project.
+
+To begin using the `TargetingFilter` in an application it must be added to the application's service collection just as any other feature filter. Unlike other built in filters, the `TargetingFilter` relies on another service to be added to the application's service collection. That service is an `ITargetingContextAccessor`.
+
+The implementation type used for the `ITargetingContextAccessor` service must be implemented by the application that is using the targeting filter. Here is an example setting up feature management in a web application to use the `TargetingFilter` with an implementation of `ITargetingContextAccessor` called `HttpContextTargetingContextAccessor`.
+
+``` C#
+services.AddFeatureManagement()
+        .WithTargeting<HttpContextTargetingContextAccessor>();
+```
+
+The targeting context accessor and `TargetingFilter` are registered by calling `WithTargeting<T>` on the `IFeatureManagementBuilder`.
+
+#### ITargetingContextAccessor
+
+To use the `TargetingFilter` in a web application, an implementation of `ITargetingContextAccessor` is required. This is because when a targeting evaluation is being performed, information such as what user is currently being evaluated is needed. This information is known as the targeting context. Different web applications may extract this information from different places. Some common examples of where an application may pull the targeting context are the request's HTTP context or a database.
+
+An example that extracts targeting context information from the application's HTTP context is included in the [FeatureFlagDemo](./examples/FeatureFlagDemo/HttpContextTargetingContextAccessor.cs) example project. This method relies on the use of `IHttpContextAccessor` which is discussed [here](./README.md#Using-HttpContext).
+
+### Targeting in a Console Application
+
+The targeting filter relies on a targeting context to evaluate whether a feature should be turned on. This targeting context contains information such as what user is currently being evaluated, and what groups the user in. In console applications there is typically no ambient context available to flow this information in to the targeting filter, thus it must be passed directly when `FeatureManager.IsEnabledAsync` is called. This is supported through the use of the `ContextualTargetingFilter`. Applications that need to float the targeting context into the feature manager should use this instead of the `TargetingFilter.`
+
+Since `ContextualTargetingFilter` is an [`IContextualTargetingFilter<ITargetingContext>`](./README.md#Contextual-Feature-Filters), an implementation of `ITargetingContext` must be passed in to `IFeatureManager.IsEnabledAsync` for it to be able to evaluate and turn a feature on.
+
+``` C#
+IFeatureManager fm;
+…
+// userId and groups defined somewhere earlier in application
+TargetingContext targetingContext = new TargetingContext
+{
+   UserId = userId,
+   Groups = groups;
+}
+
+await fm.IsEnabledAsync(featureName, targetingContext);
+```
+
+The `ContextualTargetingFilter` still uses the feature filter alias [Microsoft.Targeting](./README.md#MicrosoftTargeting), so the configuration for this filter is consistent with what is mentioned in that section.
+
+An example that uses the `ContextualTargetingFilter` in a console application is available in the [TargetingConsoleApp](./examples/TargetingConsoleApp) example project.
+
+### Targeting Evaluation Options
+
+Options are available to customize how targeting evaluation is performed across all features. These options can be configured when setting up feature management.
+
+``` C#
+services.Configure<TargetingEvaluationOptions>(options =>
+{
+    options.IgnoreCase = true;
+});
+```
+
+### Targeting Exclusion
+
+When defining an Audience, users and groups can be excluded from the audience. This is useful when a feature is being rolled out to a group of users, but a few users or groups need to be excluded from the rollout. Exclusion is defined by adding a list of users and groups to the `Exclusion` property of the audience.
+``` JavaScript
+"Audience": {
+    "Users": [
+        "Jeff",
+        "Alicia"
+    ],
+    "Groups": [
+        {
+            "Name": "Ring0",
+            "RolloutPercentage": 100
+        }
+    ],
+    "DefaultRolloutPercentage": 0
+    "Exclusion": {
+        "Users": [
+            "Mark"
+        ]
+    }
+}
+```
+
+In the above example, the feature will be enabled for users named `Jeff` and `Alicia`. It will also be enabled for users in the group named `Ring0`. However, if the user is named `Mark`, the feature will be disabled, regardless if they are in the group `Ring0` or not. Exclusions take priority over the rest of the targeting filter.
+
+## Variants
+
+When new features are added to an application, there may come a time when a feature has multiple different proposed design options. A common solution for deciding on a design is some form of A/B testing, which involves providing a different version of the feature to different segments of the user base and choosing a version based on user interaction. In this library, this functionality is enabled by representing different configurations of a feature with variants.
+
+Variants enable a feature flag to become more than a simple on/off flag. A variant represents a value of a feature flag that can be a string, a number, a boolean, or even a configuration object. A feature flag that declares variants should define under what circumstances each variant should be used, which is covered in greater detail in the [Allocating a Variant](./README.md#allocating-a-variant) section.
+
+``` C#
+public class Variant
+{
+    /// <summary>
+    /// The name of the variant.
+    /// </summary>
+    public string Name { get; set; }
+
+    /// <summary>
+    /// The configuration of the variant.
+    /// </summary>
+    public IConfigurationSection Configuration { get; set; }
+}
+```
+
+### Getting a Feature's Variant
+
+A feature's variant can be retrieved using the `IVariantFeatureManager`'s `GetVariantAsync` method.
+
+``` C#
+…
+IVariantFeatureManager featureManager;
+…
+Variant variant = await featureManager.GetVariantAsync(MyFeatureFlags.FeatureU);
+
+IConfigurationSection variantConfiguration = variant.Configuration;
+
+// Do something with the resulting variant and its configuration
+```
+
+### Setting a Variant's Configuration
+
+For each of the variants in the `Variants` property of a feature, there is a specified configuration. This can be set using either the `ConfigurationReference` or `ConfigurationValue` properties. `ConfigurationReference` is a string path that references a section of the current configuration that contains the feature flag declaration. `ConfigurationValue` is an inline configuration that can be a string, number, boolean, or configuration object. If both are specified, `ConfigurationValue` is used. If neither are specified, the returned variant's `Configuration` property will be null.
+
+```
+"Variants": [
+    { 
+        "Name": "Big", 
+        "ConfigurationReference": "ShoppingCart:Big" 
+    },  
+    { 
+        "Name": "Small", 
+        "ConfigurationValue": {
+            "Size": 300
+        }
+    } 
+]
+```
+
+### Allocating a Variant
+
+The process of allocating a variant to a specific feature is determined by the `Allocation` property of the feature.
+
+```
+"Allocation": { 
+    "DefaultWhenEnabled": "Small", 
+    "DefaultWhenDisabled": "Small",  
+    "User": [ 
+        { 
+            "Variant": "Big", 
+            "Users": [ 
+                "Marsha" 
+            ] 
+        } 
+    ], 
+    "Group": [ 
+        { 
+            "Variant": "Big", 
+            "Groups": [ 
+                "Ring1" 
+            ] 
+        } 
+    ],
+    "Percentile": [ 
+        { 
+            "Variant": "Big", 
+            "From": 0, 
+            "To": 10 
+        } 
+    ], 
+    "Seed": "13973240" 
+},
+"Variants": [
+    { 
+        "Name": "Big", 
+        "ConfigurationReference": "ShoppingCart:Big" 
+    },  
+    { 
+        "Name": "Small", 
+        "ConfigurationValue": "300px"
+    } 
+]
+```
+
+The `Allocation` setting of a feature flag has the following properties:
+
+| Property | Description |
+| ---------------- | ---------------- |
+| `DefaultWhenDisabled` | Specifies which variant should be used when a variant is requested while the feature is considered disabled. |
+| `DefaultWhenEnabled` | Specifies which variant should be used when a variant is requested while the feature is considered enabled and no variant was allocated to the user. |
+| `User` | Specifies a variant and a list of users for which that variant should be used. | 
+| `Group` | Specifies a variant and a list of groups the current user has to be in for that variant to be used. |
+| `Percentile` | Specifies a variant and a percentage range the user's calculated percentage has to fit into for that variant to be used. |
+| `Seed` | The value which percentage calculations for `Percentile` are based on. The percentage calculation for a specific user will be the same across all features if the same `Seed` value is used. If no `Seed` is specified, then a default seed is created based on the feature name. |
+
+In the above example, if the feature is not enabled, `GetVariantAsync` would return the variant allocated by `DefaultWhenDisabled`, which is `Small` in this case. 
+
+If the feature is enabled, the feature manager will check the `User`, `Group`, and `Percentile` allocations in that order to allocate a variant for this feature. If the user being evaluated is named `Marsha`, in the group named `Ring1`, or the user happens to fall between the 0 and 10th percentile calculated with the given `Seed`, then the specified variant is returned for that allocation. In this case, all of these would return the `Big` variant. If none of these allocations match, the `DefaultWhenEnabled` variant is returned, which is `Small`.
+
+Allocation logic is similar to the [Microsoft.Targeting](./README.md#MicrosoftTargeting) feature filter, but there are some parameters that are present in targeting that aren't in allocation, and vice versa. Like targeting, allocation can only access user information once an implementation of `ITargetingContextAccessor` has been added to the service collection. Without this service, allocation can only return default variants if they're specified. The outcomes of targeting and allocation are not related.
+
+### Overriding Enabled State with a Variant
+
+You can use variants to override the enabled state of a feature flag. This gives variants an opportunity to extend the evaluation of a feature flag. If a caller is checking whether a flag that has variants is enabled, then variant allocation will be performed to see if an allocated variant is set up to override the result. This is done using the optional variant property `StatusOverride`. By default, this property is set to `None`, which means the variant doesn't affect whether the flag is considered enabled or disabled. Setting `StatusOverride` to `Enabled` allows the variant, when chosen, to override a flag to be enabled. Setting `StatusOverride` to `Disabled` provides the opposite functionality, therefore disabling the flag when the variant is chosen. A feature with a `Status` of `Disabled` cannot be overridden.
+
+If you are using a feature flag with binary variants, the `StatusOverride` property can be very helpful. It allows you to continue using APIs like `IsEnabledAsync` and `FeatureGateAttribute` in your application, all while benefiting from the new features that come with variants, such as percentile allocation and seed.
+
+```
+"Allocation": {
+    "Percentile": [{
+        "Variant": "On",
+        "From": 10,
+        "To": 20
+    }],
+    "DefaultWhenEnabled":  "Off",
+    "Seed": "Enhanced-Feature-Group"
+},
+"Variants": [
+    { 
+        "Name": "On"
+    },
+    { 
+        "Name": "Off",
+        "StatusOverride": "Disabled"
+    }    
+],
+"EnabledFor": [ 
+    { 
+        "Name": "AlwaysOn" 
+    } 
+] 
+```
+
+In the above example, the feature is enabled by the `AlwaysOn` filter. If the current user is in the calculated percentile range of 10 to 20, then the `On` variant is returned. Otherwise, the `Off` variant is returned and because `StatusOverride` is equal to `Disabled`, the feature will now be considered disabled.
+
+## Telemetry
+
+When a feature flag change is deployed, it is often important to analyze its effect on an application. For example, here are a few questions that may arise:
+
+* Are my flags enabled/disabled as expected?
+* Are targeted users getting access to a certain feature as expected?
+* Which variant is a particular user seeing?
+
+
+These types of questions can be answered through the emission and analysis of feature flag evaluation events. This library supports emitting these events through telemetry publishers. One or many telemetry publishers can be registered to publish events whenever feature flags are evaluated.
+
+### Enabling Telemetry
+
+By default, feature flags will not have telemetry emitted. To publish telemetry for a given feature flag, the flag *MUST* declare that it is enabled for telemetry emission.
+
+For flags defined in `appsettings.json`, that is done by using the `TelemetryEnabled` property on feature flags. The value of this property must be `true` to publish telemetry for the flag.
+
+```
+{
+    "FeatureManagement":
+    {
+        "MyFlag":
+        {
+            "TelemetryEnabled": true,
+            "EnabledFor": [
+                {
+                    "Name": "AlwaysOn"
+                }
+            ]
+        }
+    }
+}
+```
+
+The appsettings snippet above defines a flag named `MyFlag` that is enabled for telemetry.
+
+### Custom Telemetry Publishers
+
+Custom handling of feature flag telemetry is made possible by implementing an `ITelemetryPublisher` and registering it in the feature manager. Whenever a feature flag that has telemetry enabled is evaluated the registered telemetry publisher will get a chance to publish the corresponding evaluation event.
+
+``` C#
+public interface ITelemetryPublisher
+{
+    ValueTask PublishEvent(EvaluationEvent evaluationEvent, CancellationToken cancellationToken);
+}
+```
+
+The `EvaluationEvent` type can be found [here](./src/Microsoft.FeatureManagement/Telemetry/EvaluationEvent.cs) for reference.
+
+Registering telemetry publishers is done when calling `AddFeatureManagement()`. Here is an example setting up feature management to emit telemetry with an implementation of `ITelemetryPublisher` called `MyTelemetryPublisher`.
+
+``` C#
+builder.services
+    .AddFeatureManagement()
+    .AddTelemetryPublisher<MyTelemetryPublisher>();
+```
+
+### Application Insights Telemetry Publisher
+
+The `Microsoft.FeatureManagement.Telemetry.ApplicationInsights` package provides a built-in telemetry publisher implementation that sends feature flag evaluation data to [Application Insights](https://learn.microsoft.com/en-us/azure/azure-monitor/app/app-insights-overview). To take advantage of this, add a reference to the package and register the Application Insights telemetry publisher as shown below.
+
+``` C#
+builder.services
+    .AddFeatureManagement()
+    .AddTelemetryPublisher<ApplicationInsightsTelemetryPublisher>();
+```
+
+**Note:** The base `Microsoft.FeatureManagement` package does not include this telemetry publisher.
+
+An example of its usage can be found in the [EvaluationDataToApplicationInsights](./examples/EvaluationDataToApplicationInsights) example.
+
+#### Prerequisite
+
+This telemetry publisher depends on Application Insights already being [setup](https://learn.microsoft.com/azure/azure-monitor/app/asp-net-core#enable-application-insights-server-side-telemetry-no-visual-studio) and registered as an application service. For example, that is done [here](https://github.com/microsoft/FeatureManagement-Dotnet/blob/f125d32a395f560d8d13d50d7f11a69d6ca78499/examples/EvaluationDataToApplicationInsights/Program.cs#L20C9-L20C17) in the example application.
+
+## Caching
+
+Feature state is provided by the IConfiguration system. Any caching and dynamic updating is expected to be handled by configuration providers. The feature manager asks IConfiguration for the latest value of a feature's state whenever a feature is checked to be enabled.
+
+### Snapshot
+There are scenarios which require the state of a feature to remain consistent during the lifetime of a request. The values returned from the standard `IFeatureManager` may change if the `IConfiguration` source which it is pulling from is updated during the request. This can be prevented by using `IFeatureManagerSnapshot`. `IFeatureManagerSnapshot` can be retrieved in the same manner as `IFeatureManager`. `IFeatureManagerSnapshot` implements the interface of `IFeatureManager`, but it caches the first evaluated state of a feature during a request and will return the same state of a feature during its lifetime.
+
+## Custom Feature Providers
+
+Implementing a custom feature provider enable developers to pull feature flags from sources such as a database or a feature management service. The included feature provider that is used by default pulls feature flags from .NET Core's configuration system. This allows for features to be defined in an [appsettings.json](https://docs.microsoft.com/en-us/aspnet/core/fundamentals/configuration/?view=aspnetcore-3.1#jcp) file or in configuration providers like [Azure App Configuration](https://docs.microsoft.com/en-us/azure/azure-app-configuration/quickstart-feature-flag-aspnet-core?tabs=core2x). This behavior can be substituted to provide complete control of where feature definitions are read from.
+
+To customize the loading of feature definitions, one must implement the `IFeatureDefinitionProvider` interface.
+
+``` C#
+public interface IFeatureDefinitionProvider
+{
+    Task<FeatureDefinition> GetFeatureDefinitionAsync(string featureName);
+
+    IAsyncEnumerable<FeatureDefinition> GetAllFeatureDefinitionsAsync();
+}
+```
+
+To use an implementation of `IFeatureDefinitionProvider` it must be added into the service collection before adding feature management. The following example adds an implementation of `IFeatureDefinitionProvider` named `InMemoryFeatureDefinitionProvider`.
+
+``` C#
+services.AddSingleton<IFeatureDefinitionProvider, InMemoryFeatureDefinitionProvider>()
+        .AddFeatureManagement()
+```
+
+# Contributing
+
+This project welcomes contributions and suggestions.  Most contributions require you to agree to a
+Contributor License Agreement (CLA) declaring that you have the right to, and actually do, grant us
+the rights to use your contribution. For details, visit https://cla.microsoft.com.
+
+When you submit a pull request, a CLA-bot will automatically determine whether you need to provide
+a CLA and decorate the PR appropriately (e.g., label, comment). Simply follow the instructions
+provided by the bot. You will only need to do this once across all repos using our CLA.
+
+This project has adopted the [Microsoft Open Source Code of Conduct](https://opensource.microsoft.com/codeofconduct/).
+For more information see the [Code of Conduct FAQ](https://opensource.microsoft.com/codeofconduct/faq/) or
+contact [opencode@microsoft.com](mailto:opencode@microsoft.com) with any additional questions or comments.